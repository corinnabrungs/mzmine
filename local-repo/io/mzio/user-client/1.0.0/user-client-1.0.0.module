--- conflicted
+++ resolved
@@ -28,17 +28,10 @@
           "name": "user-client-1.0.0.jar",
           "url": "user-client-1.0.0.jar",
           "size": 32293,
-<<<<<<< HEAD
-          "sha512": "36359832688f96fd804faae11e0815c42056ee3bd8e93a9e52de8991341e61d45e3008005e12b03d68d9a83b05c42148a690c217a529b3f285a37a4d91f24e9d",
-          "sha256": "c0d89b3023f6d20209915a23702283837eedd4c879c77f0e1630cd133e3013af",
-          "sha1": "3df64b56009d80137da15054fd6c434893d32e15",
-          "md5": "452393d64f6a043ef0fc6d1d85b6d735"
-=======
           "sha512": "19ba5aa5a57a13293b8ac103737892dea8b14b0c8330ab0249cb3f0d5a3320c400f4da50ae15dfcc7c55f12462902d7dafd0b0ba43b91bef745fc5472d681073",
           "sha256": "2f360205771cd414a3cb9a88c13959fa718ceecb085b03e5b5f5bae84a8a92bc",
           "sha1": "da69fe802260b24acf6a2bb723241545146db21c",
           "md5": "85b01ec498b9ab69c81cc79d4b7e8340"
->>>>>>> c0651c93
         }
       ]
     },
@@ -100,17 +93,10 @@
           "name": "user-client-1.0.0.jar",
           "url": "user-client-1.0.0.jar",
           "size": 32293,
-<<<<<<< HEAD
-          "sha512": "36359832688f96fd804faae11e0815c42056ee3bd8e93a9e52de8991341e61d45e3008005e12b03d68d9a83b05c42148a690c217a529b3f285a37a4d91f24e9d",
-          "sha256": "c0d89b3023f6d20209915a23702283837eedd4c879c77f0e1630cd133e3013af",
-          "sha1": "3df64b56009d80137da15054fd6c434893d32e15",
-          "md5": "452393d64f6a043ef0fc6d1d85b6d735"
-=======
           "sha512": "19ba5aa5a57a13293b8ac103737892dea8b14b0c8330ab0249cb3f0d5a3320c400f4da50ae15dfcc7c55f12462902d7dafd0b0ba43b91bef745fc5472d681073",
           "sha256": "2f360205771cd414a3cb9a88c13959fa718ceecb085b03e5b5f5bae84a8a92bc",
           "sha1": "da69fe802260b24acf6a2bb723241545146db21c",
           "md5": "85b01ec498b9ab69c81cc79d4b7e8340"
->>>>>>> c0651c93
         }
       ]
     }
