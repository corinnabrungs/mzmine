name: Development Build Release

on:
  push:
    branches: [ master ]
    paths-ignore:
      - 'mzmine-community/src/main/resources/mzmineversion.properties'

jobs:
  gradle_dev_build:
    name: test and build
    strategy:
      matrix:
        os: [ ubuntu-latest, macos-latest, windows-latest ]
    runs-on: ${{ matrix.os }}
    steps:
      - uses: actions/checkout@v4
      - uses: actions/setup-java@v4
        with:
          distribution: 'temurin'
          java-version: '22.0.1'
<<<<<<< HEAD
#          cache: 'gradle'  # now done with gradle
=======
      #          cache: 'gradle'  # now done with gradle
>>>>>>> 6c079b46

      - name: Setup Gradle
        uses: gradle/actions/setup-gradle@v3

      #      in push to master use signed version for macOS defined below
      - name: Execute Gradle build (unsigned)
        if: runner.os != 'macOS'
        run: ./gradlew -p mzmine-community --stacktrace --info --warning-mode all
        env:
          TESTRUNNER_USER: ${{ secrets.TESTRUNNER_USER }}

      # ZIP PORTABLE VERSIONS
      - name: Zip portable windows
        if: runner.os == 'Windows'
        uses: papeloto/action-zip@v1
        with:
          files: mzmine-community/build/jpackage/mzmine/
          dest: mzmine-community/build/jpackage/mzmine_Windows_portable.zip
      - name: Zip portable linux
        if: runner.os == 'Linux'
        uses: papeloto/action-zip@v1
        with:
          files: mzmine-community/build/jpackage/mzmine/
          dest: mzmine-community/build/jpackage/mzmine_Linux_portable.zip

      # UPLOAD ALL FILES
      - name: Upload windows builds
        if: runner.os == 'Windows'
        uses: actions/upload-artifact@v2
        with:
          name: mzmine_windows_msi_installer
          path: mzmine-community/build/jpackage/*.msi
          retention-days: 7  # store for 7 days
      - name: Upload windows portable builds
        if: runner.os == 'Windows'
        uses: actions/upload-artifact@v2
        with:
          name: mzmine_windows_portable
          path: mzmine-community/build/jpackage/mzmine_Windows_portable.zip
          retention-days: 7  # store for 7 days

      - name: Upload builds ubuntu deb
        if: runner.os == 'Linux'
        uses: actions/upload-artifact@v2
        with:
          name: mzmine_linux_deb_package
          path: mzmine-community/build/jpackage/*.deb
          retention-days: 7  # store for 7 days
      - name: Upload builds ubuntu rpm
        if: runner.os == 'Linux'
        uses: actions/upload-artifact@v2
        with:
          name: mzmine_linux_rpm_package
          path: mzmine-community/build/jpackage/*.rpm
          retention-days: 7  # store for 7 days
      - name: Upload linux portable builds
        if: runner.os == 'Linux'
        uses: actions/upload-artifact@v2
        with:
          name: mzmine_linux_portable
          path: mzmine-community/build/jpackage/mzmine_Linux_portable.zip
          retention-days: 7  # store for 7 days



      # for macOS:
      # 1. upload the dmg installer
      # 2. remove the dmg isntaller from path
      # 3. zip and upload the jpackage directory
      # This is needed because zipping of the /jpackage/mzmine.app portable version zips the content
      # of the folder not the folder itself
      - name: Setup node for macOS packaging
        if: runner.os == 'macOS'
        uses: actions/setup-node@v3  # To install appdmg

      - name: Execute Gradle build on macOS (signed)
        if: runner.os == 'macOS'
        run: |
          echo "$MACOS_DEVELOPER_CERTIFICATE" | base64 --decode > certificate.p12
          security create-keychain -p abc123 build.keychain
          security default-keychain -s build.keychain
          security unlock-keychain -p abc123 build.keychain
          security import certificate.p12 -k build.keychain -P "$MACOS_DEVELOPER_CERTIFICATE_PWD" -T /usr/bin/codesign
          security set-key-partition-list -S apple-tool:,apple:,codesign: -s -k abc123 build.keychain
          ./gradlew -p mzmine-community --info --warning-mode all --stacktrace
        env:
          MACOS_DEVELOPER_CERTIFICATE: ${{ secrets.MACOS_DEVELOPER_CERTIFICATE }}
          MACOS_DEVELOPER_CERTIFICATE_PWD: ${{ secrets.MACOS_DEVELOPER_CERTIFICATE_PWD }}
          MACOS_APPLE_ID_PWD: ${{ secrets.MACOS_APPLE_ID_PWD }}
          MACOS_APP_IDENTITY_ID: ${{ secrets.MACOS_APP_IDENTITY_ID }}
          MACOS_APP_IDENTITY_TEAM_ID: ${{ secrets.MACOS_APP_IDENTITY_TEAM_ID }}
          TESTRUNNER_USER: ${{ secrets.TESTRUNNER_USER }}

      - name: Pack macOS .app to .dmg
        if: runner.os == 'macOS'
        run: |
          npm install --python=python3.11 -g appdmg
          appdmg mzmine-community/gradle/appdmg.json mzmine-community/build/jpackage/mzmine_macOS_installer.dmg

      - name: Upload macOS installer
        if: runner.os == 'macOS'
        uses: actions/upload-artifact@v2
        with:
          name: mzmine_macOS_installer
          path: mzmine-community/build/jpackage/mzmine_macOS_installer.dmg
          retention-days: 7  # store for 7 days

      #      - name: Remove dmg File and Make .app executable
      #        if: runner.os == 'macOS'
      #        run: |
      #          find ./build/jpackage/ -name '*.dmg' -delete
      #          chmod a+x build/jpackage/mzmine.app/Contents/MacOS/mzmine
      #      - name: Zip portable macos
      #        if: runner.os == 'macOS'
      #        uses: papeloto/action-zip@v1
      #        with:
      #          files: build/jpackage/
      #          dest: build/jpackage/mzmine_macOS_portable.zip
      - name: Upload macOS portable builds
        if: runner.os == 'macOS'
        uses: actions/upload-artifact@v2
        with:
          name: mzmine_macos_portable
          path: mzmine-community/build/jpackage/mzmine_macOS_portable.zip
          retention-days: 7  # store for 7 days


  # release dev version
  release_dev:
    name: Release dev version
    needs: gradle_dev_build
    runs-on: ubuntu-latest
    steps:
      - name: Download artifacts
        uses: actions/download-artifact@v2 # download all artifacts
        with:
          path: build/
      - name: Create development release
        uses: marvinpinto/action-automatic-releases@latest
        with:
          repo_token: "${{ secrets.GITHUB_TOKEN}}"
          prerelease: true
          title: "Latest Development Build"
          automatic_release_tag: "Development-release"
          files: build/*/*

  # bump up patch if dev release finished
  increment_patch:
    name: Increment patch version
    needs: release_dev
    if: ${{ !startsWith(github.ref, 'refs/tags/') }} # only increment if not a tag push
    runs-on: ubuntu-latest
    steps:
      - uses: actions/checkout@v2
        with:
          token: ${{ secrets.MZMINE_BOT_ACTIONS_TOKEN }}
      - name: Setup Gradle
        uses: gradle/gradle-build-action@v2
      - name: Execute Gradle to increment version
        run: ./gradlew incrementPatch
      - name: Commit updated patch version
        uses: stefanzweifel/git-auto-commit-action@v4
        with:
          commit_message: Increment patch version
          branch: master
<|MERGE_RESOLUTION|>--- conflicted
+++ resolved
@@ -19,11 +19,8 @@
         with:
           distribution: 'temurin'
           java-version: '22.0.1'
-<<<<<<< HEAD
+          
 #          cache: 'gradle'  # now done with gradle
-=======
-      #          cache: 'gradle'  # now done with gradle
->>>>>>> 6c079b46
 
       - name: Setup Gradle
         uses: gradle/actions/setup-gradle@v3
