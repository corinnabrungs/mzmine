<?xml version="1.0" encoding="UTF-8"?>

<!--
  ~ Copyright 2006-2020 The MZmine Development Team
  ~
  ~ This file is part of MZmine.
  ~
  ~ MZmine is free software; you can redistribute it and/or modify it under the terms of the GNU
  ~ General Public License as published by the Free Software Foundation; either version 2 of the
  ~ License, or (at your option) any later version.
  ~
  ~ MZmine is distributed in the hope that it will be useful, but WITHOUT ANY WARRANTY; without even
  ~ the implied warranty of MERCHANTABILITY or FITNESS FOR A PARTICULAR PURPOSE. See the GNU General
  ~ Public License for more details.
  ~
  ~ You should have received a copy of the GNU General Public License along with MZmine; if not,
  ~ write to the Free Software Foundation, Inc., 51 Franklin St, Fifth Floor, Boston, MA 02110-1301 USA
  -->

<?import io.github.mzmine.util.javafx.WindowsMenu?>
<?import javafx.scene.control.Menu?>
<?import javafx.scene.control.MenuBar?>
<?import javafx.scene.control.MenuItem?>
<?import javafx.scene.control.SeparatorMenuItem?>
<?import javafx.scene.input.KeyCodeCombination?>
<MenuBar useSystemMenuBar="true"
  xmlns="http://javafx.com/javafx/8" xmlns:fx="http://javafx.com/fxml/1"
  fx:controller="io.github.mzmine.gui.mainwindow.MainMenuController">

<<<<<<< HEAD
  <Menu text="Project">
    <Menu onShowing="#fillRecentProjects" text="Open recent project..."
      fx:id="recentProjectsMenu"/>
    <MenuItem onAction="#runModule" text="Open project"
      userData="io.github.mzmine.modules.io.projectload.ProjectLoadModule"
      fx:id="openProject">
=======
  <Menu onShowing="#fillRecentProjects" text="Project">
    <Menu text="Open recent project..." fx:id="recentProjectsMenu"/>
    <MenuItem fx:id="openProject" text="Open project" onAction="#runModule"
      userData="io.github.mzmine.modules.io.projectload.ProjectLoadModule">
>>>>>>> 814871f6
      <accelerator>
        <KeyCodeCombination alt="UP" code="O"
          control="DOWN" meta="UP" shift="UP" shortcut="UP"/>
      </accelerator>
    </MenuItem>
<<<<<<< HEAD
    <MenuItem onAction="#runModule" text="Save project"
      userData="io.github.mzmine.modules.io.projectsave.ProjectSaveModule"
      fx:id="saveProject">
=======
    <MenuItem fx:id="saveProject" text="Save project" onAction="#runModule"
      userData="io.github.mzmine.modules.io.projectsave.ProjectSaveModule">
>>>>>>> 814871f6
      <accelerator>
        <KeyCodeCombination alt="UP" code="S"
          control="DOWN" meta="UP" shift="UP" shortcut="UP"/>
      </accelerator>
    </MenuItem>
    <MenuItem onAction="#runModule" text="Save project as"
      userData="io.github.mzmine.modules.io.projectsave.ProjectSaveAsModule"
      fx:id="saveProjectAs">
      <accelerator>
<<<<<<< HEAD
        <KeyCodeCombination alt="DOWN" code="S"
          control="DOWN" meta="UP" shift="UP" shortcut="UP"/>
=======
        <KeyCodeCombination alt="UP" code="S"
          control="DOWN" meta="UP" shift="DOWN" shortcut="UP"/>
>>>>>>> 814871f6
      </accelerator>
    </MenuItem>
    <MenuItem onAction="#closeProject" text="Close project" fx:id="closeProject">
      <accelerator>
        <KeyCodeCombination alt="UP" code="W"
          control="DOWN" meta="UP" shift="UP" shortcut="UP"/>
      </accelerator>
    </MenuItem>

    <SeparatorMenuItem/>

    <MenuItem text="Batch mode" onAction="#runModule"
      userData="io.github.mzmine.modules.batchmode.BatchModeModule">
      <accelerator>
        <KeyCodeCombination alt="UP" code="B"
          control="DOWN" meta="UP" shift="UP" shortcut="UP"/>
      </accelerator>
    </MenuItem>

    <SeparatorMenuItem/>
    <MenuItem text="Set sample parameters"
      onAction="#setSampleParams"/>

    <SeparatorMenuItem/>
    <MenuItem text="Set preferences" onAction="#setPreferences"/>

    <SeparatorMenuItem/>
    <MenuItem text="Save MZmine parameters" onAction="#runModule"
      userData=""/>
    <MenuItem text="Load MZmine parameters" onAction="#runModule"
      userData=""/>

    <SeparatorMenuItem/>
    <MenuItem text="Export audit log" onAction="#runModule"
      userData="io.github.mzmine.modules.auditlogexport.AuditLogExportModule"/>

    <SeparatorMenuItem/>
    <MenuItem text="Exit" onAction="#exitApplication"/>
  </Menu>


  <!-- RAW DATA METHODS -->
  <Menu text="Raw data methods">
    <Menu text="Raw data import">
      <MenuItem onAction="#runModule" text="MS data (advanced)"
        userData="io.github.mzmine.modules.io.import_rawdata_all.AllSpectralDataImportModule">
        <accelerator>
          <KeyCodeCombination alt="UP" code="I"
            control="DOWN" meta="UP" shift="UP" shortcut="UP"/>
        </accelerator>
      </MenuItem>
      <SeparatorMenuItem/>

      <MenuItem onAction="#runModule" text="mzML"
        userData="io.github.mzmine.modules.io.import_rawdata_mzml.MSDKmzMLImportModule"/>
      <!-- *Obsolete* MenuItem onAction="#runModule" text="mzML via jmzml"
        userData="io.github.mzmine.modules.io.deprecated_jmzml.MzMLImportModule"/ -->
      <MenuItem onAction="#runModule" text="imzML"
        userData="io.github.mzmine.modules.io.import_rawdata_imzml.ImzMLImportModule"/>
      <MenuItem onAction="#runModule" text="netCDF"
        userData="io.github.mzmine.modules.io.import_rawdata_netcdf.NetCDFImportModule"/>
      <MenuItem onAction="#runModule" text="mzXML"
        userData="io.github.mzmine.modules.io.import_rawdata_mzxml.MzXMLImportModule"/>
      <MenuItem onAction="#runModule" text="mzData"
        userData="io.github.mzmine.modules.io.import_rawdata_mzdata.MzDataImportModule"/>

      <SeparatorMenuItem/>

      <MenuItem onAction="#runModule" text="Thermo RAW"
        userData="io.github.mzmine.modules.io.import_rawdata_thermo_raw.ThermoRawImportModule"/>
      <MenuItem onAction="#runModule" text="Waters RAW"
        userData="io.github.mzmine.modules.io.import_rawdata_waters_raw.WatersRawImportModule"/>
      <MenuItem onAction="#runModule" text="Bruker TDF"
        userData="io.github.mzmine.modules.io.import_rawdata_bruker_tdf.TDFImportModule"/>
      <MenuItem onAction="#runModule" text="Bruker TSF"
        userData="io.github.mzmine.modules.io.import_rawdata_bruker_tsf.TSFImportModule"/>
      <MenuItem onAction="#runModule" text="ZIP / gzip"
        userData="io.github.mzmine.modules.io.import_rawdata_zip.ZipImportModule"/>
      <MenuItem onAction="#runModule" text="Import spectral libraries"
        userData="io.github.mzmine.modules.io.import_spectral_library.SpectralLibraryImportModule"/>
      <SeparatorMenuItem/>

      <MenuItem onAction="#runModule" text="ICP-MS CVS"
        userData="io.github.mzmine.modules.io.import_rawdata_icpms_csv.IcpMsCVSImportModule"/>
      <accelerator>
        <KeyCodeCombination alt="UP" code="I" control="DOWN" meta="UP" shift="UP" shortcut="UP"/>
      </accelerator>

    </Menu>


    <Menu text="Raw data export">
      <MenuItem text="mzML"
        onAction="#runModule"
        userData="io.github.mzmine.modules.io.export_rawdata_mzml.MzMLExportModule"/>
      <MenuItem text="netCDF"
        onAction="#runModule"
        userData="io.github.mzmine.modules.io.export_rawdata_netcdf.NetCDFExportModule"/>
      <MenuItem text="Export scans mgf, txt, msp and mzML"
        onAction="#runModule"
        userData="io.github.mzmine.modules.io.export_scans.ExportScansFromRawFilesModule"/>
      <MenuItem text="Extract scans to CSV file"
        onAction="#runModule"
        userData="io.github.mzmine.modules.io.export_scans.ExportScansModule"/>
    </Menu>
    <Menu text="Raw data filtering">
      <MenuItem text="Scan by scan filtering"
        onAction="#runModule"
        userData="io.github.mzmine.modules.dataprocessing.filter_scanfilters.ScanFiltersModule"/>
      <MenuItem text="Crop filter" onAction="#runModule"
        userData="io.github.mzmine.modules.dataprocessing.filter_cropfilter.CropFilterModule"/>
      <MenuItem text="Baseline correction" onAction="#runModule"
        userData="io.github.mzmine.modules.dataprocessing.filter_baselinecorrection.BaselineCorrectionModule"/>
      <MenuItem text="Align scans (MS1)" onAction="#runModule"
        userData="io.github.mzmine.modules.dataprocessing.filter_alignscans.AlignScansModule"/>
      <MenuItem text="Scan smoothing (MS1)" onAction="#runModule"
        userData="io.github.mzmine.modules.dataprocessing.filter_scansmoothing.ScanSmoothingModule"/>
    </Menu>

    <Menu text="Mass detection">
      <MenuItem text="Mass detection" onAction="#runModule"
        userData="io.github.mzmine.modules.dataprocessing.featdet_massdetection.MassDetectionModule"/>
      <MenuItem onAction="#runModule"
        text="FTMS shoulder peak filter"
        userData="io.github.mzmine.modules.dataprocessing.featdet_shoulderpeaksfilter.ShoulderPeaksFilterModule"/>
      <MenuItem onAction="#runModule"
        text="Mass calibration"
        userData="io.github.mzmine.modules.dataprocessing.featdet_masscalibration.MassCalibrationModule"/>
    </Menu>

    <Menu text="File merging">
      <MenuItem text="Raw data file merging" onAction="#runModule"
        userData="io.github.mzmine.modules.dataprocessing.filter_merge.RawFileMergeModule"/>
      <MenuItem text="Mobility scan merging" onAction="#runModule"
        userData="io.github.mzmine.modules.dataprocessing.featdet_mobilityscanmerger.MobilityScanMergerModule"/>
    </Menu>

  </Menu>


  <Menu text="Feature detection">
    <Menu text="LC-MS">
      <MenuItem onAction="#runModule"
        text="ADAP chromatogram builder"
        userData="io.github.mzmine.modules.dataprocessing.featdet_adapchromatogrambuilder.ModularADAPChromatogramBuilderModule"/>
      <MenuItem text="GridMass" onAction="#runModule"
        userData="io.github.mzmine.modules.dataprocessing.featdet_gridmass.GridMassModule"/>
      <MenuItem onAction="#runModule"
        text="Targeted feature detection"
        userData="io.github.mzmine.modules.dataprocessing.featdet_targeted.TargetedFeatureDetectionModule"/>
    </Menu>
    <Menu text="LC-IMS-MS">
      <MenuItem onAction="#runModule"
        text="Ion mobility trace builder"
        userData="io.github.mzmine.modules.dataprocessing.featdet_ionmobilitytracebuilder.IonMobilityTraceBuilderModule"/>
      <MenuItem onAction="#runModule"
        text="Recursive IMS builder"
        userData="io.github.mzmine.modules.dataprocessing.featdet_recursiveimsbuilder.RecursiveIMSBuilderModule"/>
      <MenuItem onAction="#runModule"
        text="Ims expander"
        userData="io.github.mzmine.modules.dataprocessing.featdet_imsexpander.ImsExpanderModule"/>
    </Menu>
    <Menu text="Imaging" disable="true">
      <MenuItem onAction="#runModule"
        text="Image builder"
        userData="io.github.mzmine.modules.dataprocessing.featdet_imagebuilder.ImageBuilderModule"/>
    </Menu>
    <Menu text="MSn">
      <MenuItem onAction="#runModule"
        text="MSn feature list builder"
        userData="io.github.mzmine.modules.dataprocessing.featdet_msn.MsnFeatureDetectionModule"/>
    </Menu>
    <Menu text="SRM">
      <MenuItem onAction="#runModule"
        text="SRM feature list builder (TODO)" userData="TODO"/>
    </Menu>

    <SeparatorMenuItem/>

    <MenuItem text="Smoothing"
      onAction="#runModule"
      userData="io.github.mzmine.modules.dataprocessing.featdet_smoothing.SmoothingModule"/>

    <Menu text="Chromatogram resolving">
      <MenuItem text="Local minimum resolver" onAction="#runModule"
        userData="io.github.mzmine.modules.dataprocessing.featdet_chromatogramdeconvolution.minimumsearch.MinimumSearchFeatureResolverModule"/>
      <MenuItem text="ADAP resolver" onAction="#runModule"
        userData="io.github.mzmine.modules.dataprocessing.featdet_chromatogramdeconvolution.ADAPpeakpicking.AdapResolverModule"/>
      <MenuItem text="Baseline resolver" onAction="#runModule"
        userData="io.github.mzmine.modules.dataprocessing.featdet_chromatogramdeconvolution.baseline.BaselineFeatureResolverModule"/>
      <MenuItem text="CentWave resolver" onAction="#runModule"
        userData="io.github.mzmine.modules.dataprocessing.featdet_chromatogramdeconvolution.centwave.CentWaveResolverModule"/>
      <MenuItem text="Noise amplitude resolver" onAction="#runModule"
        userData="io.github.mzmine.modules.dataprocessing.featdet_chromatogramdeconvolution.noiseamplitude.NoiseAmplitudeResolverModule"/>
      <MenuItem text="Savitzky Golay resolver" onAction="#runModule"
        userData="io.github.mzmine.modules.dataprocessing.featdet_chromatogramdeconvolution.savitzkygolay.SavitzkyGolayResolverModule"/>
    </Menu>

    <MenuItem onAction="#runModule"
      text="Mobilogram binning"
      userData="io.github.mzmine.modules.dataprocessing.featdet_mobilogram_summing.MobilogramBinningModule"/>

    <SeparatorMenuItem/>

  </Menu>

  <!-- FEATURE LIST METHODS -->
  <Menu text="Feature list methods">
    <Menu text="Import feature list">
      <MenuItem text="mzTab" onAction="#runModule"
        userData="io.github.mzmine.modules.io.mztabimport.MzTabImportModule"/>
      <MenuItem text="mzTab-m" onAction="#runModule"
        userData="io.github.mzmine.modules.io.mztabmimport.MZTabmImportModule"/>
      <MenuItem text="csv" onAction="#runModule"
        userData="io.github.mzmine.modules.io.csvimport.CsvImportModule"/>
    </Menu>

    <Menu text="Export feature list">
      <MenuItem text="CSV" onAction="#runModule"
        userData="io.github.mzmine.modules.io.export_features_csv.CSVExportModularModule"/>
      <MenuItem text="CSV (legacy MZmine 2)" onAction="#runModule"
        userData="io.github.mzmine.modules.io.export_features_csv_legacy.LegacyCSVExportModule"/>
      <MenuItem text="Venn diagram export" onAction="#runModule"
        userData="io.github.mzmine.modules.io.export_features_venn.VennExportModule"/>
      <MenuItem text="MetaboAnalyst" onAction="#runModule"
        userData="io.github.mzmine.modules.io.export_features_metaboanalyst.MetaboAnalystExportModule"/>
      <MenuItem text="mzTab" onAction="#runModule"
        userData="io.github.mzmine.modules.io.export_features_mztab.MzTabExportModule"/>
      <MenuItem text="mzTab-m" onAction="#runModule"
        userData="io.github.mzmine.modules.io.export_features_mztabm.MZTabmExportModule"/>
      <MenuItem text="SQL Database" onAction="#runModule"
        userData="io.github.mzmine.modules.io.export_features_sql.SQLExportModule"/>
      <MenuItem text="MSP file (ADAP)" onAction="#runModule"
        userData="io.github.mzmine.modules.io.export_features_msp.AdapMspExportModule"/>
      <MenuItem text="MGF file (ADAP)" onAction="#runModule"
        userData="io.github.mzmine.modules.io.export_features_mgf.AdapMgfExportModule"/>
      <MenuItem text="GNPS - feature based molecular networking"
        onAction="#runModule"
        userData="io.github.mzmine.modules.io.export_features_gnps.fbmn.GnpsFbmnExportAndSubmitModule"/>
      <MenuItem text="GNPS-GC-MS (with ADAP)"
        onAction="#runModule"
        userData="io.github.mzmine.modules.io.export_features_gnps.gc.GnpsGcExportAndSubmitModule"/>
      <MenuItem text="SIRIUS / CSI-FingerID" onAction="#runModule"
        userData="io.github.mzmine.modules.io.export_features_sirius.SiriusExportModule"/>
      <MenuItem text="Export feature networks to csv" onAction="#runModule"
        userData="io.github.mzmine.modules.dataprocessing.group_metacorrelate.export.ExportCorrAnnotationModule"/>
    </Menu>

    <Menu text="Processing">
      <MenuItem onAction="#runModule" text="Assign MS2 to features"
        userData="io.github.mzmine.modules.dataprocessing.filter_groupms2.GroupMS2Module"/>
      <MenuItem onAction="#runModule"
        text="Calculate CCS values"
        userData="io.github.mzmine.modules.dataprocessing.id_ccscalc.CCSCalcModule"/>
    </Menu>

    <Menu text="Isotopes">
      <MenuItem onAction="#runModule" text="Isotope grouper (filter)"
        userData="io.github.mzmine.modules.dataprocessing.filter_isotopegrouper.IsotopeGrouperModule"/>
      <MenuItem onAction="#runModule" text="Isotope finder"
        userData="io.github.mzmine.modules.dataprocessing.filter_isotopefinder.IsotopeFinderModule"/>
      <MenuItem text="Isotope peak scanner" onAction="#runModule"
        userData="io.github.mzmine.modules.dataprocessing.id_isotopepeakscanner.IsotopePeakScannerModule"/>
    </Menu>

    <Menu text="Feature grouping">
      <MenuItem text="metaCorrelate (corrGroup)" onAction="#runModule"
        userData="io.github.mzmine.modules.dataprocessing.group_metacorrelate.corrgrouping.CorrelateGroupingModule"/>
      <MenuItem text="MS/MS similarity" onAction="#runModule"
        userData="io.github.mzmine.modules.dataprocessing.group_metacorrelate.msms.similarity.MS2SimilarityModule"/>
      <MenuItem text="Ion identity networking" onAction="#runModule"
        userData="io.github.mzmine.modules.dataprocessing.id_ion_identity_networking.ionidnetworking.IonNetworkingModule"/>
      <MenuItem text="Add more ion identities" onAction="#runModule"
        userData="io.github.mzmine.modules.dataprocessing.id_ion_identity_networking.addionannotations.AddIonNetworkingModule"/>
      <MenuItem text="Refine ion identities" onAction="#runModule"
        userData="io.github.mzmine.modules.dataprocessing.id_ion_identity_networking.refinement.IonNetworkRefinementModule"/>
      <MenuItem text="Formula prediction on ion identities" onAction="#runModule"
        userData="io.github.mzmine.modules.dataprocessing.id_ion_identity_networking.formula.prediction.FormulaPredictionIonNetworkModule"/>
      <MenuItem text="Average formulas" onAction="#runModule"
        userData="io.github.mzmine.modules.dataprocessing.id_ion_identity_networking.formula.createavgformulas.CreateAvgNetworkFormulasModule"/>
      <MenuItem text="Check MS/MS ion identities" onAction="#runModule"
        userData="io.github.mzmine.modules.dataprocessing.id_ion_identity_networking.checkmsms.IonNetworkMSMSCheckModule"/>
      <MenuItem text="Clear ion identities" onAction="#runModule"
        userData="io.github.mzmine.modules.dataprocessing.id_ion_identity_networking.clearionids.ClearIonIdentitiesModule"/>
      <MenuItem text="Annotate Isomers" onAction="#runModule"
        userData="io.github.mzmine.modules.dataprocessing.filter_interestingfeaturefinder.AnnotateIsomersModule"/>
    </Menu>

    <Menu text="Spectral deconvolution (GC)">
      <MenuItem text="Hierarchical clustering"
        onAction="#runModule"
        userData="io.github.mzmine.modules.dataprocessing.adap_hierarchicalclustering.ADAPHierarchicalClusteringModule"/>
      <MenuItem text="Multivariate curve resolution"
        onAction="#runModule"
        userData="io.github.mzmine.modules.dataprocessing.adap_mcr.ADAPMultivariateCurveResolutionModule"/>
    </Menu>

    <Menu text="Feature list filtering">
      <MenuItem text="Duplicate feature filter"
        onAction="#runModule"
        userData="io.github.mzmine.modules.dataprocessing.filter_duplicatefilter.DuplicateFilterModule"/>
      <MenuItem text="Feature list rows filter"
        onAction="#runModule"
        userData="io.github.mzmine.modules.dataprocessing.filter_rowsfilter.RowsFilterModule"/>
      <MenuItem text="Feature filter" onAction="#runModule"
        userData="io.github.mzmine.modules.dataprocessing.filter_featurefilter.FeatureFilterModule"/>
      <MenuItem text="Peak comparison rows filter"
        onAction="#runModule"
        userData="io.github.mzmine.modules.dataprocessing.filter_peakcomparisonrowfilter.PeakComparisonRowFilterModule"/>
      <MenuItem text="Neutral loss filter" onAction="#runModule"
        userData="io.github.mzmine.modules.dataprocessing.filter_neutralloss.NeutralLossFilterModule"/>
      <MenuItem onAction="#runModule" text="mobility-m/z region filter"
        userData="io.github.mzmine.modules.dataprocessing.filter_mobilitymzregionextraction.MobilityMzRegionExtractionModule"/>
      <MenuItem text="Feature list blank subtraction" onAction="#runModule"
        userData="io.github.mzmine.modules.dataprocessing.filter_blanksubtraction.FeatureListBlankSubtractionModule"/>
    </Menu>

    <Menu text="Alignment">
      <MenuItem text="Join aligner" onAction="#runModule"
        userData="io.github.mzmine.modules.dataprocessing.align_join.JoinAlignerModule"/>
      <MenuItem text="Merge lists" onAction="#runModule"
        userData="io.github.mzmine.modules.dataprocessing.align_append_rows.MergeAlignerModule"/>
      <MenuItem text="RANSAC aligner" onAction="#runModule"
        userData="io.github.mzmine.modules.dataprocessing.align_ransac.RansacAlignerModule"/>
      <MenuItem text="Hierarchical aligner (GC)"
        onAction="#runModule"
        userData="io.github.mzmine.modules.dataprocessing.align_hierarchical.HierarAlignerGcModule"/>
      <MenuItem text="ADAP aligner (GC)" onAction="#runModule"
        userData="io.github.mzmine.modules.dataprocessing.align_adap3.ADAP3AlignerModule"/>
    </Menu>

    <Menu text="Gap filling">
      <MenuItem text="Peak finder" onAction="#runModule"
        userData="io.github.mzmine.modules.dataprocessing.gapfill_peakfinder.multithreaded.MultiThreadPeakFinderModule"/>
      <MenuItem text="Same RT and m/z range gap filler"
        onAction="#runModule"
        userData="io.github.mzmine.modules.dataprocessing.gapfill_samerange.SameRangeGapFillerModule"/>
    </Menu>

    <Menu text="Normalization">
      <MenuItem text="Retention time calibration"
        onAction="#runModule"
        userData="io.github.mzmine.modules.dataprocessing.norm_rtcalibration.RTCalibrationModule"/>
      <MenuItem text="Linear normalizer" onAction="#runModule"
        userData="io.github.mzmine.modules.dataprocessing.norm_linear.LinearNormalizerModule"/>
      <MenuItem text="Standard compound normalizer"
        onAction="#runModule"
        userData="io.github.mzmine.modules.dataprocessing.norm_standardcompound.StandardCompoundNormalizerModule"/>
    </Menu>

    <Menu text="Annotation">
      <Menu text="Search precursor mass">
        <MenuItem text="Local compound database (CSV) search"
          onAction="#runModule"
          userData="io.github.mzmine.modules.dataprocessing.id_localcsvsearch.LocalCSVDatabaseSearchModule"/>
        <MenuItem text="Online compound database search"
          onAction="#runModule"
          userData="io.github.mzmine.modules.dataprocessing.id_onlinecompounddb.OnlineDBSearchModule"/>
        <MenuItem
          text="Precursor search in spectral libraries"
          onAction="#runModule"
          userData="io.github.mzmine.modules.dataprocessing.id_precursordbsearch.PrecursorDBSearchModule"/>
      </Menu>

      <Menu text="Search spectra">
        <MenuItem onAction="#runModule"
          text="Import spectral libraries"
          userData="io.github.mzmine.modules.io.import_spectral_library.SpectralLibraryImportModule"/>
        <MenuItem text="Spectral library search"
          onAction="#runModule"
          userData="io.github.mzmine.modules.dataprocessing.id_spectral_library_match.SpectralLibrarySearchModule"/>
        <MenuItem text="NIST MS search" onAction="#runModule"
          userData="io.github.mzmine.modules.dataprocessing.id_nist.NistMsSearchModule"/>
        <MenuItem text="Chemical formula prediction"
          onAction="#runModule"
          userData="io.github.mzmine.modules.dataprocessing.id_formulapredictionfeaturelist.FormulaPredictionFeatureListModule"/>
        <MenuItem text="Lipid annotation" onAction="#runModule"
          userData="io.github.mzmine.modules.dataprocessing.id_lipididentification.LipidSearchModule"/>
        <MenuItem text="MS2 similarity search"
          onAction="#runModule"
          userData="io.github.mzmine.modules.dataprocessing.id_ms2search.Ms2SearchModule"/>
        <MenuItem text="SIRIUS / CSI-FingerID"
          onAction="#runModule"
          userData="io.github.mzmine.modules.dataprocessing.id_sirius.SiriusIdentificationModule"/>
      </Menu>

      <Menu text="Search related peaks">
        <MenuItem text="CAMERA search" onAction="#runModule"
          userData="io.github.mzmine.modules.dataprocessing.id_camera.CameraSearchModule"/>
        <MenuItem text="Adduct search" onAction="#runModule"
          userData="io.github.mzmine.modules.dataprocessing.id_adductsearch.AdductSearchModule"/>
        <MenuItem text="Fragment search" onAction="#runModule"
          userData="io.github.mzmine.modules.dataprocessing.id_fragmentsearch.FragmentSearchModule"/>
        <MenuItem text="Complex search" onAction="#runModule"
          userData="io.github.mzmine.modules.dataprocessing.id_complexsearch.ComplexSearchModule"/>
        <MenuItem text="CliqueMS group" onAction="#runModule"
          userData="io.github.mzmine.modules.dataprocessing.id_cliquems.CliqueMSModule"/>
      </Menu>

      <SeparatorMenuItem/>
      <MenuItem text="Clear feature list annotations"
        onAction="#runModule"
        userData="io.github.mzmine.modules.dataprocessing.filter_clearannotations.ClearFeatureAnnotationsModule"/>
    </Menu>

    <Menu text="Data analysis">
      <Menu text="Bubble plots">
        <MenuItem text="Coefficient of variation (CV) plot"
          onAction="#runModule"
          userData="io.github.mzmine.modules.dataanalysis.bubbleplots.cvplot.CVPlotModule"/>
        <MenuItem text="Logratio plot" onAction="#runModule"
          userData="io.github.mzmine.modules.dataanalysis.bubbleplots.logratioplot.LogratioPlotModule"/>
      </Menu>
      <Menu text="Dimensionality reduction">
        <MenuItem text="Principal component analysis (PCA)"
          onAction="#runModule"
          userData="io.github.mzmine.modules.dataanalysis.projectionplots.PCAPlotModule"/>
        <MenuItem text="Curvilinear distance analysis (CDA)"
          onAction="#runModule"
          userData="io.github.mzmine.modules.dataanalysis.projectionplots.CDAPlotModule"/>
        <MenuItem text="Sammon's projection" onAction="#runModule"
          userData="io.github.mzmine.modules.dataanalysis.projectionplots.SammonsPlotModule"/>
      </Menu>
      <MenuItem text="Clustering" onAction="#runModule"
        userData="io.github.mzmine.modules.dataanalysis.clustering.ClusteringModule"/>
      <MenuItem text="Heat map plot" onAction="#runModule"
        userData="io.github.mzmine.modules.dataanalysis.heatmaps.HeatMapModule"/>
      <MenuItem text="One-way ANOVA" onAction="#runModule"
        userData="io.github.mzmine.modules.dataanalysis.anova.AnovaModule"/>
    </Menu>
  </Menu>

  <!-- VISUALIZATION -->
  <Menu text="Visualization">
    <MenuItem text="Raw data overview" onAction="#runModule"
      userData="io.github.mzmine.modules.visualization.rawdataoverview.RawDataOverviewModule"/>
    <MenuItem onAction="#runModule" text="Ion mobility raw data overview"
      userData="io.github.mzmine.modules.visualization.rawdataoverviewims.IMSRawDataOverviewModule"/>
    <MenuItem onAction="#runModule" text="Image viewer"
      userData="io.github.mzmine.modules.visualization.image.ImageVisualizerModule"/>

    <SeparatorMenuItem/>

    <MenuItem text="MS spectrum" onAction="#runModule"
      userData="io.github.mzmine.modules.visualization.spectra.simplespectra.SpectraVisualizerModule"/>
    <MenuItem text="Chromatogram plot" onAction="#runModule"
      userData="io.github.mzmine.modules.visualization.chromatogram.ChromatogramVisualizerModule"/>
    <MenuItem text="2D plot" onAction="#runModule"
      userData="io.github.mzmine.modules.visualization.twod.TwoDVisualizerModule"/>
    <MenuItem text="3D plot" onAction="#runModule"
      userData="io.github.mzmine.modules.visualization.fx3d.Fx3DVisualizerModule"/>

    <SeparatorMenuItem/>

    <MenuItem onAction="#runModule" text="MS/MS plot"
      userData="io.github.mzmine.modules.visualization.msms.MsMsVisualizerModule"/>
    <MenuItem onAction="#runModule" text="Feature networking"
      userData="io.github.mzmine.modules.visualization.networking.AnnotationNetworkModule"/>
    <MenuItem onAction="#runModule" text="Correlated features Δm/z histogram"
      userData="io.github.mzmine.modules.visualization.mzhistogram.CorrelatedFeaturesMzHistogramModule"/>
    <MenuItem onAction="#runModule"
      text="Correlation coefficient histogram (grouped feature shapes)"
      userData="io.github.mzmine.modules.visualization.histo_feature_correlation.FeatureCorrelationHistogramModule"/>

    <SeparatorMenuItem/>

    <MenuItem text="m/z scan histogram" onAction="#runModule"
      userData="io.github.mzmine.modules.visualization.mzhistogram.ScanMzHistogramModule"/>

    <SeparatorMenuItem/>

    <MenuItem text="Scatter plot" onAction="#runModule"
      userData="io.github.mzmine.modules.visualization.scatterplot.ScatterPlotVisualizerModule"/>
    <MenuItem text="Histogram plot" onAction="#runModule"
      userData="io.github.mzmine.modules.visualization.histogram.HistogramVisualizerModule"/>
    <MenuItem text="Feature intensity plot" onAction="#runModule"
      userData="io.github.mzmine.modules.visualization.intensityplot.IntensityPlotModule"/>
    <MenuItem text="Kendrick mass plot" onAction="#runModule"
      userData="io.github.mzmine.modules.visualization.kendrickmassplot.KendrickMassPlotModule"/>
    <MenuItem text="Van Krevelen diagram" onAction="#runModule"
      userData="io.github.mzmine.modules.visualization.vankrevelendiagram.VanKrevelenDiagramModule"/>

  </Menu>

  <!-- TOOLS -->
  <Menu text="Tools">
    <MenuItem text="Isotope pattern preview"
      onAction="#runModule"
      userData="io.github.mzmine.modules.tools.isotopepatternpreview.IsotopePatternPreviewModule"/>
    <MenuItem text="Kovats index extraction"
      onAction="#runModule"
      userData="io.github.mzmine.modules.tools.kovats.KovatsIndexExtractionModule"/>
    <MenuItem text="Calculate quality parameters"
      onAction="#runModule"
      userData="io.github.mzmine.modules.tools.qualityparameters.QualityParametersModule"/>
    <MenuItem text="Processing wizard"
      onAction="#showWizardTab"
      userData="io.github.mzmine.modules.tools.batchwizard.BatchWizardModule"/>
  </Menu>


  <!-- WINDOWS -->
  <WindowsMenu/>

  <!-- HELP -->
  <Menu text="Help">
    <MenuItem text="About MZmine" onAction="#showAbout"/>
    <MenuItem text="Open documentation (MZmine 3)" onAction="#openLink"
      userData="https://mzmine.github.io/mzmine_documentation/"/>
    <MenuItem text="Open documentation (MZmine 2)" onAction="#openLink"
      userData="http://mzmine.github.io/documentation.html"/>
    <MenuItem text="Support" onAction="#openLink"
      userData="http://mzmine.github.io/support.html"/>
    <MenuItem text="Open introduction tab" onAction="#handleAddIntroductionTab"/>
    <SeparatorMenuItem/>
    <MenuItem text="Check for updates" onAction="#versionCheck"/>
    <SeparatorMenuItem/>
    <MenuItem text="Show log file" onAction="#handleShowLogFile"/>
    <MenuItem text="Report a problem" onAction="#openLink"
      userData="https://github.com/mzmine/mzmine3/issues"/>

  </Menu>

</MenuBar>
<|MERGE_RESOLUTION|>--- conflicted
+++ resolved
@@ -27,32 +27,18 @@
   xmlns="http://javafx.com/javafx/8" xmlns:fx="http://javafx.com/fxml/1"
   fx:controller="io.github.mzmine.gui.mainwindow.MainMenuController">
 
-<<<<<<< HEAD
-  <Menu text="Project">
-    <Menu onShowing="#fillRecentProjects" text="Open recent project..."
-      fx:id="recentProjectsMenu"/>
-    <MenuItem onAction="#runModule" text="Open project"
-      userData="io.github.mzmine.modules.io.projectload.ProjectLoadModule"
-      fx:id="openProject">
-=======
   <Menu onShowing="#fillRecentProjects" text="Project">
     <Menu text="Open recent project..." fx:id="recentProjectsMenu"/>
     <MenuItem fx:id="openProject" text="Open project" onAction="#runModule"
       userData="io.github.mzmine.modules.io.projectload.ProjectLoadModule">
->>>>>>> 814871f6
       <accelerator>
         <KeyCodeCombination alt="UP" code="O"
           control="DOWN" meta="UP" shift="UP" shortcut="UP"/>
       </accelerator>
     </MenuItem>
-<<<<<<< HEAD
     <MenuItem onAction="#runModule" text="Save project"
       userData="io.github.mzmine.modules.io.projectsave.ProjectSaveModule"
       fx:id="saveProject">
-=======
-    <MenuItem fx:id="saveProject" text="Save project" onAction="#runModule"
-      userData="io.github.mzmine.modules.io.projectsave.ProjectSaveModule">
->>>>>>> 814871f6
       <accelerator>
         <KeyCodeCombination alt="UP" code="S"
           control="DOWN" meta="UP" shift="UP" shortcut="UP"/>
@@ -62,13 +48,8 @@
       userData="io.github.mzmine.modules.io.projectsave.ProjectSaveAsModule"
       fx:id="saveProjectAs">
       <accelerator>
-<<<<<<< HEAD
-        <KeyCodeCombination alt="DOWN" code="S"
-          control="DOWN" meta="UP" shift="UP" shortcut="UP"/>
-=======
         <KeyCodeCombination alt="UP" code="S"
           control="DOWN" meta="UP" shift="DOWN" shortcut="UP"/>
->>>>>>> 814871f6
       </accelerator>
     </MenuItem>
     <MenuItem onAction="#closeProject" text="Close project" fx:id="closeProject">
