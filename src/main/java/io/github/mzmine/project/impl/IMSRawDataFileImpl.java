/*
 * Copyright 2006-2020 The MZmine Development Team
 *
 * This file is part of MZmine.
 *
 * MZmine is free software; you can redistribute it and/or modify it under the terms of the GNU
 * General Public License as published by the Free Software Foundation; either version 2 of the
 * License, or (at your option) any later version.
 *
 * MZmine is distributed in the hope that it will be useful, but WITHOUT ANY WARRANTY; without even
 * the implied warranty of MERCHANTABILITY or FITNESS FOR A PARTICULAR PURPOSE. See the GNU General
 * Public License for more details.
 *
 * You should have received a copy of the GNU General Public License along with MZmine; if not,
 * write to the Free Software Foundation, Inc., 51 Franklin St, Fifth Floor, Boston, MA 02110-1301
 * USA
 */

package io.github.mzmine.project.impl;

import com.google.common.collect.Range;
import io.github.msdk.MSDKRuntimeException;
import io.github.mzmine.datamodel.Frame;
import io.github.mzmine.datamodel.IMSRawDataFile;
import io.github.mzmine.datamodel.MobilityMassSpectrum;
import io.github.mzmine.datamodel.MobilityType;
import io.github.mzmine.datamodel.Scan;
import io.github.mzmine.modules.dataprocessing.featdet_mobilogrambuilder.MobilityDataPoint;
import io.github.mzmine.modules.dataprocessing.featdet_mobilogrambuilder.Mobilogram;
import java.io.File;
import java.io.IOException;
import java.util.Collection;
import java.util.Comparator;
import java.util.HashMap;
import java.util.HashSet;
import java.io.RandomAccessFile;
import java.nio.ByteBuffer;
import java.util.ArrayList;
import java.util.Hashtable;
import java.util.List;
import java.util.Map;
import java.util.Map.Entry;
import java.util.Set;
import java.util.TreeMap;
import java.util.logging.Logger;
import java.util.stream.Collectors;
import javax.annotation.Nonnull;
import javax.annotation.Nullable;

public class IMSRawDataFileImpl extends RawDataFileImpl implements IMSRawDataFile {

  public static final String SAVE_IDENTIFIER = "Ion mobility Raw data file";
<<<<<<< HEAD
  protected final MobilityDataPointStorage mdpStorage;
=======
  private static Logger logger = Logger.getLogger(IMSRawDataFileImpl.class.getName());
>>>>>>> a87dceae
  private final TreeMap<Integer, StorableFrame> frames;
  private final Hashtable<Integer, Set<Integer>> frameNumbersCache;
  private final Hashtable<Integer, Range<Double>> dataMobilityRangeCache;
  private final Hashtable<Integer, Collection<? extends Frame>> frameMsLevelCache;

  /**
   * Mobility <-> sub spectrum number is the same for a segment but might change between segments!
   * Key = Range of Frame numbers in a segment (inclusive) Value = Mapping of sub spectrum number ->
   * mobility
   */
  private final Map<Range<Integer>, Map<Integer, Double>> segmentMobilityRange;

  protected Range<Double> mobilityRange;
  protected MobilityType mobilityType;

  public IMSRawDataFileImpl(String dataFileName) throws IOException {
    super(dataFileName);

    frames = new TreeMap<>();
    frameNumbersCache = new Hashtable<>();
    dataMobilityRangeCache = new Hashtable<>();
    frameMsLevelCache = new Hashtable<>();
    segmentMobilityRange = new HashMap<>();

    mobilityRange = null;
    mobilityType = MobilityType.NONE;

    mdpStorage = new MobilityDataPointStorage();
  }

  @Override
  public synchronized Scan addScan(Scan newScan) throws IOException {

    // TODO: dirty hack - currently the frames are added to the scan and frame map
    if (this.mobilityType == MobilityType.NONE) {
      this.mobilityType = newScan.getMobilityType();
    }
    if (newScan.getMobilityType() != mobilityType) {
      throw new MSDKRuntimeException(
          "The mobility type specified in scan (" + newScan.getMobilityType()
              + ") does not match the mobility type of raw data file (" + getMobilityType() + ")");
    }

    if (newScan instanceof Frame) {
      Frame newFrame = (Frame) newScan;
      if (newScan instanceof StorableFrame) {
        scans.put(((StorableFrame) newScan).getFrameId(), (StorableFrame) newFrame);
        frames.put(((StorableFrame) newScan).getFrameId(), (StorableFrame) newFrame);
        return newFrame;
      }

      Range<Integer> segmentKey = getSegmentKeyForFrame(((Frame) newScan).getScanNumber());
      segmentMobilityRange.putIfAbsent(segmentKey, newFrame.getMobilities());

      final int storageId = storeDataPoints(newFrame.getDataPoints());
      StorableFrame storedFrame = new StorableFrame(newFrame, this,
          newFrame.getNumberOfDataPoints(), storageId);
      scans.put(storedFrame.getFrameId(), storedFrame);
      frames.put(storedFrame.getFrameId(), storedFrame);
      return storedFrame;
    } else {
      logger.info("Only frames should be added to an IMSRawDataFile");
      return super.addScan(newScan);
      /*if (mobilityRange == null) {
        mobilityRange = Range.singleton(newScan.getMobility());
      } else if (!mobilityRange.contains(newScan.getMobility())) {
        mobilityRange = mobilityRange.span(Range.singleton(newScan.getMobility()));
      }
      super.addScan(newScan);*/
    }
  }

  @Nonnull
  @Override
  public Collection<? extends Frame> getFrames() {
    return (Collection<? extends Frame>) frames.values();
  }

  @Nonnull
  @Override
  public Collection<? extends Frame> getFrames(int msLevel) {
    return frameMsLevelCache.computeIfAbsent(msLevel, level -> getFrames().stream()
        .filter(frame -> frame.getMSLevel() == msLevel).collect(Collectors.toSet()));
  }

  @Nullable
  @Override
  public Frame getFrame(int frameNum) {
    return (Frame) frames.get(frameNum);
  }

  @Override
  @Nonnull
  public List<Frame> getFrames(int msLevel, Range<Float> rtRange) {
    return frameMsLevelCache.get(msLevel).stream()
        .filter(frame -> rtRange.contains(frame.getRetentionTime())).collect(Collectors.toList());
  }

  @Nonnull
  @Override
  public Set<Integer> getFrameNumbers() {
    return frames.keySet();
  }

  @Nonnull
  @Override
  public Set<Integer> getFrameNumbers(int msLevel) {
    return frameNumbersCache.computeIfAbsent(msLevel, (key) -> {
      Set<Integer> frameNums = new HashSet<>();
      synchronized (frames) {
        for (Entry<Integer, StorableFrame> e : frames.entrySet()) {
          if (e.getValue().getMSLevel() == msLevel) {
            frameNums.add(e.getKey());
          }
        }
      }
      return frameNums;
    });
  }

  @Override
  public int getNumberOfFrames() {
    return frames.size();
  }

  @Nonnull
  @Override
  public Set<Integer> getFrameNumbers(int msLevel, @Nonnull Range<Float> rtRange) {
//     since {@link getFrameNumbers(int)} is prefiltered, this shouldn't lead to NPE
    return getFrameNumbers(msLevel).stream()
        .filter(frameNum -> rtRange.contains(getFrame(frameNum).getRetentionTime()))
        .collect(Collectors.toSet());
  }

  @Nonnull
  @Override
  public Range<Double> getDataMobilityRange() {
    return mobilityRange;
  }

  @Override
  @Nullable
  public Frame getFrameAtRt(double rt) {
    if (rt > getDataRTRange().upperEndpoint()) {
      return null;
    }

    List<Frame> frameList = getFrames().stream().sorted(Comparator.comparingInt(Frame::getFrameId))
        .collect(Collectors.toList());
    double minDiff = 10E10;

    for (int i = 0; i < frameList.size(); i++) {
      double diff = Math.abs(rt - frameList.get(i).getRetentionTime());
      if (diff < minDiff) {
        minDiff = diff;
      } else if (diff > minDiff) { // not triggered in first run
        return frameList.get(i - 1); // the previous one was better
      }
    }
    return null;
  }

  @Nullable
  @Override
  public Frame getFrameAtRt(double rt, int msLevel) {
    if (rt > getDataRTRange(msLevel).upperEndpoint()) {
      return null;
    }
    Range<Float> range = Range.closed((float) rt - 2, (float) rt + 2);
    List<Frame> eligibleFrames = getFrames(msLevel, range);
    double minDiff = 10E6;

    for (int i = 0; i < eligibleFrames.size(); i++) {
      double diff = Math.abs(rt - eligibleFrames.get(i).getRetentionTime());
      if (diff < minDiff) {
        minDiff = diff;
      } else if (diff > minDiff) { // not triggered in first run
        return eligibleFrames.get(i - 1); // the previous one was better
      }
    }
    return null;
  }

  @Nonnull
  @Override
  public MobilityType getMobilityType() {
    return mobilityType;
  }

  @Nonnull
  @Override
  public Range<Double> getDataMobilityRange(int msLevel) {
    if (dataMobilityRangeCache.get(msLevel) == null) {
      double lower = 1E10;
      double upper = -1E10;
      synchronized (frames) {
        for (Frame e : getFrames()) {
          if (e.getMSLevel() == msLevel &&
              e.getMobilityRange().lowerEndpoint() < lower) {
            lower = e.getMobilityRange().lowerEndpoint();
          }
          if (e.getMSLevel() == msLevel &&
              e.getMobilityRange().upperEndpoint() > upper) {
            upper = e.getMobilityRange().upperEndpoint();
          }
        }
      }
      dataMobilityRangeCache.put(msLevel, Range.closed(lower, upper));
    }
    return dataMobilityRangeCache.get(msLevel);
  }

<<<<<<< HEAD
  int storeDataPointsForMobilogram(List<MobilityDataPoint> dataPoints) throws IOException {
    return mdpStorage.storeDataPoints(dataPoints);
  }

  List<MobilityDataPoint> loadDatapointsForMobilogram(int storageId) throws IOException {
//    System.out.println("Reading data points for storage id " + storageId);
    return mdpStorage.readDataPoints(storageId);
  }

  public void removeDataPointsForMobilogram(int id) {
    try {
      mdpStorage.removeStoredDataPoints(id);
    } catch (IOException e) {
      e.printStackTrace();
    }
=======
  /**
   * @param frameRange The range (in frame ids) for an acquisition segment.
   */
  public void addSegment(Range<Integer> frameRange) {
    segmentMobilityRange.put(frameRange, null);
  }

  @Override
  public double getMobilityForMobilitySpectrum(int frameNumber, int mobilitySpectrumNumber) {
    Map<Integer, Double> mobilityValues =
        segmentMobilityRange.entrySet().stream()
            .filter(entry -> entry.getKey().contains(frameNumber))
            .findFirst().get().getValue();
    return mobilityValues.getOrDefault(mobilitySpectrumNumber,
        MobilityMassSpectrum.DEFAULT_MOBILITY);
  }

  @Override
  public Map<Integer, Double> getMobilitiesForFrame(int frameNumber) {
    return segmentMobilityRange.entrySet().stream()
        .filter(entry -> entry.getKey().contains(frameNumber))
        .findFirst().get().getValue();
  }

  private Range<Integer> getSegmentKeyForFrame(int frameId) {
    return segmentMobilityRange.keySet().stream()
        .filter(segmentRange -> segmentRange.contains(frameId)).findFirst().get();
>>>>>>> a87dceae
  }
}<|MERGE_RESOLUTION|>--- conflicted
+++ resolved
@@ -50,11 +50,8 @@
 public class IMSRawDataFileImpl extends RawDataFileImpl implements IMSRawDataFile {
 
   public static final String SAVE_IDENTIFIER = "Ion mobility Raw data file";
-<<<<<<< HEAD
+  private static Logger logger = Logger.getLogger(IMSRawDataFileImpl.class.getName());
   protected final MobilityDataPointStorage mdpStorage;
-=======
-  private static Logger logger = Logger.getLogger(IMSRawDataFileImpl.class.getName());
->>>>>>> a87dceae
   private final TreeMap<Integer, StorableFrame> frames;
   private final Hashtable<Integer, Set<Integer>> frameNumbersCache;
   private final Hashtable<Integer, Range<Double>> dataMobilityRangeCache;
@@ -267,23 +264,6 @@
     return dataMobilityRangeCache.get(msLevel);
   }
 
-<<<<<<< HEAD
-  int storeDataPointsForMobilogram(List<MobilityDataPoint> dataPoints) throws IOException {
-    return mdpStorage.storeDataPoints(dataPoints);
-  }
-
-  List<MobilityDataPoint> loadDatapointsForMobilogram(int storageId) throws IOException {
-//    System.out.println("Reading data points for storage id " + storageId);
-    return mdpStorage.readDataPoints(storageId);
-  }
-
-  public void removeDataPointsForMobilogram(int id) {
-    try {
-      mdpStorage.removeStoredDataPoints(id);
-    } catch (IOException e) {
-      e.printStackTrace();
-    }
-=======
   /**
    * @param frameRange The range (in frame ids) for an acquisition segment.
    */
@@ -311,6 +291,22 @@
   private Range<Integer> getSegmentKeyForFrame(int frameId) {
     return segmentMobilityRange.keySet().stream()
         .filter(segmentRange -> segmentRange.contains(frameId)).findFirst().get();
->>>>>>> a87dceae
+  }
+
+  int storeDataPointsForMobilogram(List<MobilityDataPoint> dataPoints) throws IOException {
+    return mdpStorage.storeDataPoints(dataPoints);
+  }
+
+  List<MobilityDataPoint> loadDatapointsForMobilogram(int storageId) throws IOException {
+//    System.out.println("Reading data points for storage id " + storageId);
+    return mdpStorage.readDataPoints(storageId);
+  }
+
+  public void removeDataPointsForMobilogram(int id) {
+    try {
+      mdpStorage.removeStoredDataPoints(id);
+    } catch (IOException e) {
+      e.printStackTrace();
+    }
   }
 }