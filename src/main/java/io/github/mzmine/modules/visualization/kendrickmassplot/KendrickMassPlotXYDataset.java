--- conflicted
+++ resolved
@@ -18,15 +18,10 @@
 
 package io.github.mzmine.modules.visualization.kendrickmassplot;
 
+import java.awt.Color;
+import org.jfree.data.xy.AbstractXYDataset;
 import io.github.mzmine.datamodel.features.FeatureList;
 import io.github.mzmine.datamodel.features.FeatureListRow;
-import org.jfree.data.xy.AbstractXYDataset;
-<<<<<<< HEAD
-
-=======
-import io.github.mzmine.datamodel.PeakList;
-import io.github.mzmine.datamodel.PeakListRow;
->>>>>>> 9f993fd7
 import io.github.mzmine.parameters.ParameterSet;
 import io.github.mzmine.util.FormulaUtils;
 
@@ -39,7 +34,7 @@
 
   private static final long serialVersionUID = 1L;
 
-  private FeatureListRow selectedRows[];
+  private FeatureListRow[] selectedRows;
   private String xAxisKMBase;
   private String customYAxisKMBase;
   private String customXAxisKMBase;
@@ -48,16 +43,32 @@
   private double[] yValues;
   private double[] bubbleSizeValues;
   private ParameterSet parameters;
+  private String seriesKey;
+  private int itemCount;
+  private Color color;
+
+  public KendrickMassPlotXYDataset(double[] xValues, double[] yValues, double[] bubbleSizeValues,
+      String seriesKey, Color color) {
+    this.xValues = xValues;
+    this.yValues = yValues;
+    this.bubbleSizeValues = bubbleSizeValues;
+    this.seriesKey = seriesKey;
+    this.color = color;
+    itemCount = xValues.length;
+  }
+
 
   public KendrickMassPlotXYDataset(ParameterSet parameters) {
 
-    FeatureList featureList = parameters.getParameter(KendrickMassPlotParameters.featureList).getValue()
-        .getMatchingFeatureLists()[0];
+    FeatureList featureList = parameters.getParameter(KendrickMassPlotParameters.featureList)
+        .getValue().getMatchingFeatureLists()[0];
+
+    this.seriesKey = "Kendrick plot";
 
     this.parameters = parameters;
 
-    this.selectedRows =
-        parameters.getParameter(KendrickMassPlotParameters.selectedRows).getMatchingRows(featureList);
+    this.selectedRows = parameters.getParameter(KendrickMassPlotParameters.selectedRows)
+        .getMatchingRows(featureList);
 
     this.customYAxisKMBase =
         parameters.getParameter(KendrickMassPlotParameters.yAxisCustomKendrickMassBase).getValue();
@@ -73,6 +84,8 @@
     } else {
       this.xAxisKMBase = parameters.getParameter(KendrickMassPlotParameters.xAxisValues).getValue();
     }
+
+    itemCount = selectedRows.length;
 
     // Calc xValues
     xValues = new double[selectedRows.length];
@@ -116,13 +129,13 @@
       } else if (bubbleSizeLabel.equals("Area")) {
         bubbleSizeValues[i] = selectedRows[i].getAverageArea();
       } else if (bubbleSizeLabel.equals("Tailing factor")) {
-        bubbleSizeValues[i] = selectedRows[i].getBestPeak().getTailingFactor();
+        bubbleSizeValues[i] = selectedRows[i].getBestFeature().getTailingFactor();
       } else if (bubbleSizeLabel.equals("Asymmetry factor")) {
-        bubbleSizeValues[i] = selectedRows[i].getBestPeak().getAsymmetryFactor();
+        bubbleSizeValues[i] = selectedRows[i].getBestFeature().getAsymmetryFactor();
       } else if (bubbleSizeLabel.equals("FWHM")) {
-        bubbleSizeValues[i] = selectedRows[i].getBestPeak().getFWHM();
+        bubbleSizeValues[i] = selectedRows[i].getBestFeature().getFWHM();
       } else if (bubbleSizeLabel.equals("m/z")) {
-        bubbleSizeValues[i] = selectedRows[i].getBestPeak().getMZ();
+        bubbleSizeValues[i] = selectedRows[i].getBestFeature().getMZ();
       } else {
         bubbleSizeValues[i] = 5;
       }
@@ -139,7 +152,7 @@
 
   @Override
   public int getItemCount(int series) {
-    return selectedRows.length;
+    return itemCount;
   }
 
   @Override
@@ -161,13 +174,9 @@
     return 1;
   }
 
-  public Comparable<?> getRowKey(int row) {
-    return selectedRows[row].toString();
-  }
-
   @Override
   public Comparable<?> getSeriesKey(int series) {
-    return getRowKey(series);
+    return seriesKey;
   }
 
   public double[] getxValues() {
@@ -192,6 +201,14 @@
 
   public void setyValues(double[] values) {
     yValues = values;
+  }
+
+  public Color getColor() {
+    return color;
+  }
+
+  public void setColor(Color color) {
+    this.color = color;
   }
 
   private double getKendrickMassFactor(String formula) {
