/*
 * Copyright (c) 2004-2022 The MZmine Development Team
 *
 * Permission is hereby granted, free of charge, to any person
 * obtaining a copy of this software and associated documentation
 * files (the "Software"), to deal in the Software without
 * restriction, including without limitation the rights to use,
 * copy, modify, merge, publish, distribute, sublicense, and/or sell
 * copies of the Software, and to permit persons to whom the
 * Software is furnished to do so, subject to the following
 * conditions:
 *
 * The above copyright notice and this permission notice shall be
 * included in all copies or substantial portions of the Software.
 *
 * THE SOFTWARE IS PROVIDED "AS IS", WITHOUT WARRANTY OF ANY KIND,
 * EXPRESS OR IMPLIED, INCLUDING BUT NOT LIMITED TO THE WARRANTIES
 * OF MERCHANTABILITY, FITNESS FOR A PARTICULAR PURPOSE AND
 * NONINFRINGEMENT. IN NO EVENT SHALL THE AUTHORS OR COPYRIGHT
 * HOLDERS BE LIABLE FOR ANY CLAIM, DAMAGES OR OTHER LIABILITY,
 * WHETHER IN AN ACTION OF CONTRACT, TORT OR OTHERWISE, ARISING
 * FROM, OUT OF OR IN CONNECTION WITH THE SOFTWARE OR THE USE OR
 * OTHER DEALINGS IN THE SOFTWARE.
 */

package io.github.mzmine.modules.visualization.rawdataoverviewims;

import com.google.common.collect.Range;
import io.github.mzmine.datamodel.Frame;
import io.github.mzmine.datamodel.IMSRawDataFile;
import io.github.mzmine.datamodel.MobilityScan;
import io.github.mzmine.datamodel.RawDataFile;
import io.github.mzmine.datamodel.data_access.BinningMobilogramDataAccess;
import io.github.mzmine.datamodel.data_access.EfficientDataAccess;
import io.github.mzmine.datamodel.msms.PasefMsMsInfo;
import io.github.mzmine.gui.chartbasics.chartgroups.ChartGroup;
import io.github.mzmine.gui.chartbasics.chartthemes.EStandardChartTheme;
import io.github.mzmine.gui.chartbasics.gestures.SimpleDataDragGestureHandler;
import io.github.mzmine.gui.chartbasics.gui.wrapper.ChartViewWrapper;
import io.github.mzmine.gui.chartbasics.simplechart.SimpleXYChart;
import io.github.mzmine.gui.chartbasics.simplechart.SimpleXYZScatterPlot;
import io.github.mzmine.gui.chartbasics.simplechart.datasets.ColoredXYDataset;
import io.github.mzmine.gui.chartbasics.simplechart.datasets.ColoredXYZDataset;
import io.github.mzmine.gui.chartbasics.simplechart.providers.impl.series.IMSIonTraceHeatmapProvider;
import io.github.mzmine.gui.chartbasics.simplechart.providers.impl.spectra.CachedFrame;
import io.github.mzmine.gui.chartbasics.simplechart.providers.impl.spectra.FrameHeatmapProvider;
import io.github.mzmine.gui.chartbasics.simplechart.providers.impl.spectra.FrameSummedMobilogramProvider;
import io.github.mzmine.gui.chartbasics.simplechart.providers.impl.spectra.FrameSummedSpectrumProvider;
import io.github.mzmine.gui.chartbasics.simplechart.providers.impl.spectra.SingleMobilityScanProvider;
import io.github.mzmine.gui.chartbasics.simplechart.renderers.ColoredXYBarRenderer;
import io.github.mzmine.gui.preferences.UnitFormat;
import io.github.mzmine.main.MZmineCore;
import io.github.mzmine.modules.visualization.chromatogram.TICDataSet;
import io.github.mzmine.modules.visualization.chromatogram.TICPlot;
import io.github.mzmine.modules.visualization.frames.CanvasPane;
import io.github.mzmine.modules.visualization.rawdataoverviewims.threads.BuildMultipleMobilogramRanges;
import io.github.mzmine.modules.visualization.rawdataoverviewims.threads.BuildMultipleTICRanges;
import io.github.mzmine.modules.visualization.rawdataoverviewims.threads.BuildSelectedRanges;
import io.github.mzmine.modules.visualization.rawdataoverviewims.threads.MergeFrameThread;
import io.github.mzmine.parameters.parametertypes.combowithinput.MsLevelFilter;
import io.github.mzmine.parameters.parametertypes.combowithinput.MsLevelFilter.Options;
import io.github.mzmine.parameters.parametertypes.selectors.ScanSelection;
import io.github.mzmine.parameters.parametertypes.tolerances.MZTolerance;
import io.github.mzmine.util.RangeUtils;
import io.github.mzmine.util.javafx.FxIconUtil;
import java.awt.BasicStroke;
import java.awt.Color;
import java.awt.Stroke;
import java.awt.geom.Rectangle2D;
import java.text.NumberFormat;
import java.util.Date;
import java.util.HashSet;
import java.util.List;
import java.util.Set;
import java.util.logging.Logger;
import javafx.application.Platform;
import javafx.beans.property.ObjectProperty;
import javafx.beans.property.SimpleObjectProperty;
import javafx.geometry.Insets;
import javafx.scene.canvas.Canvas;
import javafx.scene.control.Label;
import javafx.scene.control.Tooltip;
import javafx.scene.layout.BorderPane;
import javafx.scene.layout.ColumnConstraints;
import javafx.scene.layout.GridPane;
import javafx.scene.layout.RowConstraints;
import javafx.scene.shape.Rectangle;
import org.jetbrains.annotations.Nullable;
import org.jfree.chart.annotations.XYShapeAnnotation;
import org.jfree.chart.axis.NumberAxis;
import org.jfree.chart.plot.ValueMarker;
import org.jfree.chart.ui.Layer;
import org.jfree.chart.ui.RectangleEdge;
import org.kordamp.ikonli.javafx.FontIcon;

public class IMSRawDataOverviewPane extends BorderPane {

  private static final Logger logger = Logger.getLogger(IMSRawDataOverviewPane.class.getName());

  private static final int HEATMAP_LEGEND_HEIGHT = 50;

  private final GridPane chartPanel;
  private final IMSRawDataOverviewControlPanel controlsPanel;
  private final SimpleXYChart<FrameSummedMobilogramProvider> mobilogramChart;
  private final SimpleXYChart<FrameSummedSpectrumProvider> summedSpectrumChart;
  private final SimpleXYChart<SingleMobilityScanProvider> singleSpectrumChart;
  private final SimpleXYZScatterPlot<FrameHeatmapProvider> heatmapChart;
  private final SimpleXYZScatterPlot<IMSIonTraceHeatmapProvider> ionTraceChart;
  private final TICPlot ticChart;
  private final Canvas heatmapLegendCanvas;
  private final Canvas ionTraceLegendCanvas;

  private final NumberFormat rtFormat;
  private final NumberFormat mzFormat;
  private final NumberFormat mobilityFormat;
  private final NumberFormat intensityFormat;
  private final UnitFormat unitFormat;

  private final ObjectProperty<Frame> selectedFrame;
  private final ObjectProperty<MobilityScan> selectedMobilityScan;
  private final ObjectProperty<Range<Double>> selectedMz;
  private final Stroke markerStroke = new BasicStroke(1.0f);
<<<<<<< HEAD
=======

>>>>>>> 1b73337d
  private final Color markerColor;
  private final Set<Integer> mzRangeTicDatasetIndices;
  private final GridPane massDetectionPane;
  // not thread safe, so we need one for building the selected and one for building all the others
  private BinningMobilogramDataAccess selectedBinningMobilogramDataAccess;
  private BinningMobilogramDataAccess rangesBinningMobilogramDataAccess;
  private MZTolerance mzTolerance;
  private MsLevelFilter msLevelFilter;
  private Frame cachedFrame;
  private double frameNoiseLevel;
  private double mobilityScanNoiseLevel;
  private int binWidth;
  private Float rtWidth;
<<<<<<< HEAD
  private IMSRawDataFile rawDataFile;
  private int selectedMobilogramDatasetIndex;
  private int selectedChromatogramDatasetIndex;
=======

  private IMSRawDataFile rawDataFile;
  private int selectedMobilogramDatasetIndex;
  private int selectedChromatogramDatasetIndex;

>>>>>>> 1b73337d
  private FontIcon massDetectionScanIcon;
  private FontIcon massDetectionFrameIcon;

  /**
   * Creates a BorderPane layout.
   */
  public IMSRawDataOverviewPane() {
    this(0, 0, new MZTolerance(0.008, 10), new MsLevelFilter(Options.MS1), 2f, 1);
  }

  public IMSRawDataOverviewPane(final double frameNoiseLevel, final double mobilityScanNoiseLevel,
      final MZTolerance mzTolerance, final MsLevelFilter msLevelFilter, final Float rtWidth,
      final Integer binWidth) {
    super();
    super.getStyleClass().add("region-match-chart-bg");
    getStylesheets().addAll(MZmineCore.getDesktop().getMainWindow().getScene().getStylesheets());
    chartPanel = new GridPane();
    selectedMobilogramDatasetIndex = -1;
    selectedChromatogramDatasetIndex = -1;
    mzRangeTicDatasetIndices = new HashSet<>();
    selectedMz = new SimpleObjectProperty<>();
    selectedMobilityScan = new SimpleObjectProperty<>();
    this.mzTolerance = mzTolerance;
    this.msLevelFilter = msLevelFilter;
    this.rtWidth = rtWidth;
    this.frameNoiseLevel = frameNoiseLevel;
    this.mobilityScanNoiseLevel = mobilityScanNoiseLevel;
    this.binWidth = binWidth;

    controlsPanel = new IMSRawDataOverviewControlPanel(this, frameNoiseLevel,
        mobilityScanNoiseLevel, mzTolerance, msLevelFilter, rtWidth, binWidth);
    controlsPanel.addSelectedRangeListener((obs, old, newVal) -> selectedMz.set(newVal));
    initChartPanel();

    rtFormat = MZmineCore.getConfiguration().getRTFormat();
    mzFormat = MZmineCore.getConfiguration().getMZFormat();
    mobilityFormat = MZmineCore.getConfiguration().getMobilityFormat();
    intensityFormat = MZmineCore.getConfiguration().getIntensityFormat();
    unitFormat = MZmineCore.getConfiguration().getUnitFormat();
    setCenter(chartPanel);

    massDetectionPane = new GridPane();
    massDetectionPane.setPadding(new Insets(5, 5, 5, 5));
    massDetectionScanIcon = new FontIcon();
    Label massDetectionScanLabel = new Label("Masses detected in all mobility scans");
    massDetectionScanLabel.setTooltip(new Tooltip(
        "Indication if the mass detection was " + "performed successfully in all mobility scans"));
    massDetectionPane.add(massDetectionScanIcon, 1, 1);
    massDetectionPane.add(massDetectionScanLabel, 0, 1);

    massDetectionFrameIcon = new FontIcon();
    Label massDetectionFrameLabel = new Label("Masses detected in selected frame");
    massDetectionFrameLabel.setTooltip(new Tooltip(
        "Indication if the mass detection was " + "performed successfully in the selected frame"));
    massDetectionPane.add(massDetectionFrameIcon, 1, 2);
    massDetectionPane.add(massDetectionFrameLabel, 0, 2);
    chartPanel.getChildren().add(massDetectionPane);

    selectedFrame = new SimpleObjectProperty<>();
    selectedFrame.addListener((observable, oldValue, newValue) -> onSelectedFrameChanged());

    mobilogramChart = new SimpleXYChart<>("Mobilogram chart");
    summedSpectrumChart = new SimpleXYChart<>("Summed frame spectrum");
    singleSpectrumChart = new SimpleXYChart<>("Mobility scan");
    heatmapChart = new SimpleXYZScatterPlot<>("Frame heatmap");
    ionTraceChart = new SimpleXYZScatterPlot<>("Ion trace chart");
    ticChart = new TICPlot();
    heatmapLegendCanvas = new Canvas();
    ionTraceLegendCanvas = new Canvas();
    initCharts();

    updateAxisLabels();
    initChartLegendPanels();
    chartPanel.add(new BorderPane(summedSpectrumChart), 1, 0);
    chartPanel.add(new BorderPane(ticChart), 2, 0);
    chartPanel.add(new BorderPane(singleSpectrumChart), 3, 0);
    chartPanel.add(new BorderPane(mobilogramChart, null, null,
        new Rectangle(1, HEATMAP_LEGEND_HEIGHT, javafx.scene.paint.Color.TRANSPARENT), null), 0, 1);
    chartPanel.add(
        new BorderPane(heatmapChart, null, null, new CanvasPane(heatmapChart.getLegendCanvas()),
            null), 1, 1);
    chartPanel.add(
        new BorderPane(ionTraceChart, null, null, new CanvasPane(ionTraceChart.getLegendCanvas()),
            null), 2, 1, 1, 1);
    chartPanel.add(controlsPanel, 3, 1);

    markerColor = MZmineCore.getConfiguration().getDefaultColorPalette().getPositiveColorAWT();
    initChartListeners();
    initSelectedValueListeners();
  }

  protected void onSelectedFrameChanged() {
    clearAllCharts();
    if (selectedFrame.get() == null) {
      return;
    }
    // ticChart.removeDatasets(mzRangeTicDatasetIndices);

    massDetectionPane.getChildren().remove(massDetectionFrameIcon);
    massDetectionFrameIcon = selectedFrame.get().getMassList() != null ? FxIconUtil.getCheckedIcon()
        : FxIconUtil.getUncheckedIcon();
    massDetectionPane.add(massDetectionFrameIcon, 1, 2);

    massDetectionPane.getChildren().remove(massDetectionScanIcon);
    massDetectionScanIcon =
        selectedFrame.get().getMobilityScans().stream().anyMatch(s -> s.getMassList() != null)
            ? FxIconUtil.getCheckedIcon() : FxIconUtil.getUncheckedIcon();
    massDetectionPane.add(massDetectionScanIcon, 1, 1);

    mzRangeTicDatasetIndices.clear();
    cachedFrame = new CachedFrame(selectedFrame.get(), frameNoiseLevel,
        mobilityScanNoiseLevel);//selectedFrame.get();//
    heatmapChart.setDataset(new FrameHeatmapProvider(cachedFrame));
    mobilogramChart.addDataset(new FrameSummedMobilogramProvider(cachedFrame, binWidth));
    summedSpectrumChart.addDataset(new FrameSummedSpectrumProvider(cachedFrame));
    if (selectedMobilityScan.get() != null) {
      singleSpectrumChart.addDataset(new SingleMobilityScanProvider(cachedFrame.getMobilityScan(
          Math.min(selectedMobilityScan.get().getMobilityScanNumber(),
              selectedFrame.get().getNumberOfMobilityScans() - 1))));
    }
    MZmineCore.getTaskController().addTask(
        new BuildMultipleMobilogramRanges(controlsPanel.getMobilogramRangesList(),
            Set.of(cachedFrame), rawDataFile, this::addMobilogramRangesToChart,
            rangesBinningMobilogramDataAccess, new Date()));
    if (!RangeUtils.isGuavaRangeEnclosingJFreeRange(
        heatmapChart.getXYPlot().getRangeAxis().getRange(),
        selectedFrame.get().getMobilityRange())) {
      Range<Double> mobilityRange = selectedFrame.get().getMobilityRange();
      if (mobilityRange != null && !mobilityRange.isEmpty()) {
        heatmapChart.getXYPlot().getRangeAxis()
            .setRange(mobilityRange.lowerEndpoint(), mobilityRange.upperEndpoint());
      }
    }
    if (!RangeUtils.isGuavaRangeEnclosingJFreeRange(
        heatmapChart.getXYPlot().getDomainAxis().getRange(),
        selectedFrame.get().getDataPointMZRange())) {
      Range<Double> mzRange = selectedFrame.get().getDataPointMZRange();
      if (mzRange != null) {
        heatmapChart.getXYPlot().getDomainAxis()
            .setRange(mzRange.lowerEndpoint(), mzRange.upperEndpoint());
      }
    }
    updateValueMarkers();

    final Color boxClr = MZmineCore.getConfiguration().getDefaultColorPalette()
        .getNegativeColorAWT();
    final Color transparent = new Color(0.5f, 0f, 0f, 0.5f);
    for (PasefMsMsInfo info : selectedFrame.get().getImsMsMsInfos()) {
      final double mobLow = selectedFrame.get()
          .getMobilityForMobilityScanNumber(info.getSpectrumNumberRange().lowerEndpoint());
      final double mobHigh = selectedFrame.get()
          .getMobilityForMobilityScanNumber(info.getSpectrumNumberRange().upperEndpoint());
      var rect = new Rectangle2D.Double(info.getIsolationWindow().lowerEndpoint(),
          Math.min(mobLow, mobHigh), RangeUtils.rangeLength(info.getIsolationWindow()),
          Math.abs(mobHigh - mobLow));
      final XYShapeAnnotation precursorIso = new XYShapeAnnotation(rect, new BasicStroke(1f),
          Color.red, null);
      heatmapChart.getXYPlot().addAnnotation(precursorIso);
    }
  }

  private void updateAxisLabels() {
    String intensityLabel = unitFormat.format("Intensity", "a.u.");
    String mzLabel = "m/z";
    String mobilityLabel =
        (rawDataFile != null) ? rawDataFile.getMobilityType().getAxisLabel() : "Mobility";
    mobilogramChart.setRangeAxisLabel(mobilityLabel);
    mobilogramChart.setRangeAxisNumberFormatOverride(mobilityFormat);
    mobilogramChart.setDomainAxisLabel(intensityLabel);
    mobilogramChart.setDomainAxisNumberFormatOverride(intensityFormat);
    summedSpectrumChart.setDomainAxisLabel(mzLabel);
    summedSpectrumChart.setDomainAxisNumberFormatOverride(mzFormat);
    summedSpectrumChart.setRangeAxisLabel(intensityLabel);
    summedSpectrumChart.setRangeAxisNumberFormatOverride(intensityFormat);
    singleSpectrumChart.setDomainAxisLabel(mzLabel);
    singleSpectrumChart.setDomainAxisNumberFormatOverride(mzFormat);
    singleSpectrumChart.setRangeAxisLabel(intensityLabel);
    singleSpectrumChart.setRangeAxisNumberFormatOverride(intensityFormat);
    heatmapChart.setDomainAxisLabel(mzLabel);
    heatmapChart.setDomainAxisNumberFormatOverride(mzFormat);
    heatmapChart.setRangeAxisLabel(mobilityLabel);
    heatmapChart.setRangeAxisNumberFormatOverride(mobilityFormat);
    heatmapChart.setLegendNumberFormatOverride(intensityFormat);
    ionTraceChart.setDomainAxisLabel(unitFormat.format("Retention time", "min"));
    ionTraceChart.setRangeAxisLabel(mobilityLabel);
    ionTraceChart.setDomainAxisNumberFormatOverride(rtFormat);
    ionTraceChart.setRangeAxisNumberFormatOverride(mobilityFormat);
    ionTraceChart.setLegendNumberFormatOverride(intensityFormat);
  }

  private void initCharts() {
    EStandardChartTheme theme = MZmineCore.getConfiguration().getDefaultChartTheme();
    final ColoredXYBarRenderer summedSpectrumRenderer = new ColoredXYBarRenderer(false);
    summedSpectrumRenderer.setDefaultItemLabelPaint(theme.getItemLabelPaint());

    summedSpectrumRenderer.setDefaultItemLabelGenerator(
        summedSpectrumChart.getXYPlot().getRenderer().getDefaultItemLabelGenerator());
    summedSpectrumRenderer.setDefaultToolTipGenerator(
        summedSpectrumChart.getXYPlot().getRenderer().getDefaultToolTipGenerator());
    summedSpectrumChart.setDefaultRenderer(summedSpectrumRenderer);
    summedSpectrumChart.setShowCrosshair(false);

    // mobilogramChart.getXYPlot().setOrientation(PlotOrientation.HORIZONTAL);
    mobilogramChart.getXYPlot().getDomainAxis().setInverted(true);
    mobilogramChart.setShowCrosshair(false);
    mobilogramChart.setLegendItemsVisible(false);
    NumberAxis axis = (NumberAxis) mobilogramChart.getXYPlot().getRangeAxis();
    axis.setAutoRangeMinimumSize(0.2);
    axis.setAutoRangeIncludesZero(false);
    axis.setAutoRangeStickyZero(false);

    final ColoredXYBarRenderer singleSpectrumRenderer = new ColoredXYBarRenderer(false);
    singleSpectrumRenderer.setDefaultItemLabelPaint(theme.getItemLabelPaint());
    singleSpectrumRenderer.setDefaultItemLabelGenerator(
        singleSpectrumChart.getXYPlot().getRenderer().getDefaultItemLabelGenerator());
    singleSpectrumRenderer.setDefaultToolTipGenerator(
        singleSpectrumChart.getXYPlot().getRenderer().getDefaultToolTipGenerator());
    singleSpectrumChart.setDefaultRenderer(singleSpectrumRenderer);
    singleSpectrumChart.setShowCrosshair(false);

    ionTraceChart.setShowCrosshair(false);
    ionTraceChart.getXYPlot().setBackgroundPaint(Color.BLACK);
    ionTraceChart.setDefaultPaintscaleLocation(RectangleEdge.BOTTOM);
    heatmapChart.setShowCrosshair(false);
    heatmapChart.getXYPlot().setBackgroundPaint(Color.BLACK);
    heatmapChart.setDefaultPaintscaleLocation(RectangleEdge.BOTTOM);
    ticChart.getXYPlot().setDomainCrosshairVisible(false);
    ticChart.getXYPlot().setRangeCrosshairVisible(false);
    ticChart.switchDataPointsVisible();
    ticChart.setMinHeight(150);

    ChartGroup rtGroup = new ChartGroup(false, false, true, false);
    rtGroup.add(new ChartViewWrapper(ticChart));
    rtGroup.add(new ChartViewWrapper(ionTraceChart));

    ChartGroup mzGroup = new ChartGroup(false, false, true, false);
    mzGroup.add(new ChartViewWrapper(heatmapChart));
    mzGroup.add(new ChartViewWrapper(summedSpectrumChart));

    ChartGroup mobilityGroup = new ChartGroup(false, false, false, true);
    mobilityGroup.add(new ChartViewWrapper(heatmapChart));
    mobilityGroup.add(new ChartViewWrapper(ionTraceChart));
    mobilityGroup.add(new ChartViewWrapper(mobilogramChart));
  }

  private void initChartPanel() {
    ColumnConstraints colConstraints = new ColumnConstraints();
    ColumnConstraints colConstraints2 = new ColumnConstraints();
    colConstraints.setPercentWidth(15);
    colConstraints2.setPercentWidth((100d - 15d) / 3d);

    RowConstraints rowConstraints = new RowConstraints();
    RowConstraints rowConstraints2 = new RowConstraints();
    rowConstraints.setPercentHeight(35);
    rowConstraints2.setPercentHeight(65);
    chartPanel.getColumnConstraints()
        .addAll(colConstraints, colConstraints2, colConstraints2, colConstraints2);
    chartPanel.getRowConstraints().addAll(rowConstraints, rowConstraints2);
  }

  private void initChartLegendPanels() {
    heatmapLegendCanvas.setHeight(HEATMAP_LEGEND_HEIGHT);
    ionTraceLegendCanvas.setHeight(HEATMAP_LEGEND_HEIGHT);
    heatmapChart.setLegendCanvas(heatmapLegendCanvas);
    ionTraceChart.setLegendCanvas(ionTraceLegendCanvas);
  }

  private void initChartListeners() {
    mobilogramChart.cursorPositionProperty().addListener(((observable, oldValue, newValue) -> {
      if (newValue.getValueIndex() != -1) {
        selectedMobilityScan.set(
            cachedFrame.getSortedMobilityScans().get(newValue.getValueIndex() * binWidth));
      }
    }));
    singleSpectrumChart.cursorPositionProperty().addListener(
        ((observable, oldValue, newValue) -> selectedMz.set(
            mzTolerance.getToleranceRange(newValue.getDomainValue()))));
    summedSpectrumChart.cursorPositionProperty().addListener(
        ((observable, oldValue, newValue) -> selectedMz.set(
            mzTolerance.getToleranceRange(newValue.getDomainValue()))));
    heatmapChart.cursorPositionProperty().addListener(((observable, oldValue, newValue) -> {
      selectedMz.set(mzTolerance.getToleranceRange(newValue.getDomainValue()));
      if (newValue.getDataset() != null) {
        selectedMobilityScan.set(
            ((FrameHeatmapProvider) ((ColoredXYZDataset) newValue.getDataset()).getXyzValueProvider()).getMobilityScanAtValueIndex(
                newValue.getValueIndex()));
      }
    }));
    ticChart.cursorPositionProperty().addListener(
        ((observable, oldValue, newValue) -> setSelectedFrame((Frame) newValue.getScan())));
    ticChart.getMouseAdapter().addGestureHandler(new SimpleDataDragGestureHandler((start, end) -> {
<<<<<<< HEAD
      Range<Double> rtRange = Range.closed(start.getX(), end.getX());
      final ScanSelection selection = new ScanSelection(
          msLevelFilter.specificLevel()).cloneWithNewRtRange(rtRange);
=======
      final Range<Double> rtRange = Range.closed(start.getX(), end.getX());
      final ScanSelection selection = new ScanSelection(msLevelFilter).cloneWithNewRtRange(rtRange);
>>>>>>> 1b73337d
      MZmineCore.getTaskController().addTask(
          new MergeFrameThread(rawDataFile, selection, binWidth, mobilityScanNoiseLevel,
              f -> MZmineCore.runLater(() -> setSelectedFrame(f))));
    }));

    ionTraceChart.cursorPositionProperty().addListener(((observable, oldValue, newValue) -> {
      if (newValue.getDataset() == null || newValue.getValueIndex() == -1) {
        return;
      }
      MobilityScan selectedScan = ((IMSIonTraceHeatmapProvider) ((ColoredXYZDataset) newValue.getDataset()).getXyzValueProvider()).getSpectrum(
          newValue.getValueIndex());
      if (selectedScan != null) {
        setSelectedFrame(selectedScan.getFrame());
        selectedMobilityScan.set(selectedScan);
      }
    }));
  }

  private void initSelectedValueListeners() {
    selectedMobilityScan.addListener(((observable, oldValue, newValue) -> {
      singleSpectrumChart.removeAllDatasets();
      singleSpectrumChart.addDataset(new SingleMobilityScanProvider(selectedMobilityScan.get()));
      updateValueMarkers();
    }));

    selectedMz.addListener(((observable, oldValue, newValue) -> {
      if (selectedMobilogramDatasetIndex != -1) {
        mobilogramChart.removeDataSet(selectedMobilogramDatasetIndex, false);
      }
      controlsPanel.setRangeToMobilogramRangeComp(newValue);
      Thread mobilogramCalc = new Thread(
          new BuildSelectedRanges(selectedMz.get(), Set.of(cachedFrame), rawDataFile,
              new ScanSelection(msLevelFilter), rtWidth, selectedBinningMobilogramDataAccess,
              this::setSelectedMobilogram, c -> this.setSelectedChromatogram(c,
              MZmineCore.getConfiguration().getDefaultColorPalette().getPositiveColorAWT())));
      mobilogramCalc.start();
      float rt = selectedFrame.get().getRetentionTime();
      ionTraceChart.setDataset(new IMSIonTraceHeatmapProvider(rawDataFile, selectedMz.get(),
          Range.closed(Math.max(rawDataFile.getDataRTRange(1).lowerEndpoint(), rt - rtWidth / 2),
              Math.min(rawDataFile.getDataRTRange(1).upperEndpoint(), rt + rtWidth / 2)),
          mobilityScanNoiseLevel));
      updateValueMarkers();
    }));
  }

  public void addMobilogramRangesToChart(List<? extends ColoredXYDataset> previewMobilograms) {
    Platform.runLater(() -> {
      mobilogramChart.addDatasets(previewMobilograms);
      updateValueMarkers();
    });
  }

  public void setTICRangesToChart(List<TICDataSet> ticDataSets, List<Color> ticDatasetColors) {
    assert ticDatasetColors.size() == ticDataSets.size();
    ticChart.getChart().setNotify(false);
    ticChart.removeDatasets(mzRangeTicDatasetIndices);
    for (int i = 0; i < ticDataSets.size(); i++) {
      mzRangeTicDatasetIndices.add(
          ticChart.addTICDataSet(ticDataSets.get(i), ticDatasetColors.get(i)));
    }
    ticChart.getChart().setNotify(true);
    ticChart.getChart().fireChartChanged();
  }

  public void setSelectedRangesToChart(ColoredXYDataset dataset, TICDataSet ticDataSet,
      Color ticDatasetColor) {
    if (selectedMobilogramDatasetIndex != -1) {
      mobilogramChart.removeDataSet(selectedMobilogramDatasetIndex, false);
    }
    if (selectedChromatogramDatasetIndex != -1) {
      ticChart.removeDataSet(selectedChromatogramDatasetIndex);
    }
    selectedMobilogramDatasetIndex = mobilogramChart.addDataset(dataset);
    selectedChromatogramDatasetIndex = ticChart.addTICDataSet(ticDataSet, ticDatasetColor);
  }

  public void setSelectedMobilogram(ColoredXYDataset mobilogram) {
    MZmineCore.runLater(() -> {
      if (selectedMobilogramDatasetIndex != -1) {
        mobilogramChart.removeDataSet(selectedMobilogramDatasetIndex, false);
      }
      selectedMobilogramDatasetIndex = mobilogramChart.addDataset(mobilogram);
    });
  }

  public void setSelectedChromatogram(TICDataSet dataset, Color color) {
    MZmineCore.runLater(() -> {
      if (selectedChromatogramDatasetIndex != -1) {
        ticChart.removeDataSet(selectedChromatogramDatasetIndex);
      }
      selectedChromatogramDatasetIndex = ticChart.addTICDataSet(dataset, color);
    });
  }

  private void updateValueMarkers() {
    if (selectedMobilityScan.get() != null) {
      mobilogramChart.getXYPlot().clearRangeMarkers();
      mobilogramChart.getXYPlot().addRangeMarker(
          new ValueMarker(selectedMobilityScan.getValue().getMobility(), markerColor, markerStroke),
          Layer.FOREGROUND);
      heatmapChart.getXYPlot().clearRangeMarkers();
      heatmapChart.getXYPlot().addRangeMarker(
          new ValueMarker(selectedMobilityScan.getValue().getMobility(), markerColor, markerStroke),
          Layer.FOREGROUND);
      ionTraceChart.getXYPlot().clearRangeMarkers();
      ionTraceChart.getXYPlot().addRangeMarker(
          new ValueMarker(selectedMobilityScan.get().getMobility(), markerColor, markerStroke),
          Layer.FOREGROUND);
    }
    if (selectedMz.getValue() != null) {
      summedSpectrumChart.getXYPlot().clearDomainMarkers();
      summedSpectrumChart.getXYPlot().addDomainMarker(
          new ValueMarker(RangeUtils.rangeCenter(selectedMz.get()), markerColor, markerStroke),
          Layer.FOREGROUND);
      singleSpectrumChart.getXYPlot().clearDomainMarkers();
      singleSpectrumChart.getXYPlot().addDomainMarker(
          new ValueMarker(RangeUtils.rangeCenter(selectedMz.get()), markerColor, markerStroke),
          Layer.FOREGROUND);
      heatmapChart.getXYPlot().clearDomainMarkers();
      heatmapChart.getXYPlot().addDomainMarker(
          new ValueMarker(RangeUtils.rangeCenter(selectedMz.get()), markerColor, markerStroke),
          Layer.FOREGROUND);
    }
    if (selectedFrame.get() != null) {
      ticChart.getXYPlot().clearDomainMarkers();
      ticChart.getXYPlot().addDomainMarker(
          new ValueMarker(selectedFrame.get().getRetentionTime(), markerColor, markerStroke),
          Layer.FOREGROUND);
      ionTraceChart.getXYPlot().clearDomainMarkers();
      ionTraceChart.getXYPlot().addDomainMarker(
          new ValueMarker(selectedFrame.get().getRetentionTime(), markerColor, markerStroke),
          Layer.FOREGROUND);
    }
  }

  protected void updateTicPlot() {
    ticChart.removeAllDataSets();
    mzRangeTicDatasetIndices.clear();
<<<<<<< HEAD
    final ScanSelection scanSel = new ScanSelection(msLevelFilter).cloneWithNewRtRange(
        RangeUtils.rangeAround(
            (double) (selectedFrame.get() != null ? selectedFrame.get().getRetentionTime()
                : rtWidth / 2), rtWidth));
=======
    final double selectedRt =
        selectedFrame.get() != null ? selectedFrame.get().getRetentionTime() : rtWidth / 2;
    final ScanSelection scanSel = new ScanSelection(msLevelFilter).cloneWithNewRtRange(
        RangeUtils.rangeAround(selectedRt, rtWidth));
>>>>>>> 1b73337d
    Thread thread = new Thread(
        new BuildMultipleTICRanges(controlsPanel.getMobilogramRangesList(), rawDataFile, scanSel,
            this));
    thread.start();
    TICDataSet dataSet = new TICDataSet(rawDataFile,
        new ScanSelection(msLevelFilter).getMatchingScans(rawDataFile),
        rawDataFile.getDataMZRange(), null);
    ticChart.addTICDataSet(dataSet, rawDataFile.getColorAWT());
    ticChart.getXYPlot().getDomainAxis().setRange(
        RangeUtils.guavaToJFree(RangeUtils.getPositiveRange(rawDataFile.getDataRTRange(), 0.001f)));
    ticChart.setTitle("BPC - " + rawDataFile.getName(), "");
    if (!RangeUtils.isJFreeRangeConnectedToGuavaRange(
        ticChart.getXYPlot().getDomainAxis().getRange(), rawDataFile.getDataRTRange(1))) {
      ticChart.getXYPlot().getDomainAxis().setRange(rawDataFile.getDataRTRange().lowerEndpoint(),
          rawDataFile.getDataRTRange().upperEndpoint());
    }
  }

  public void addRanges(List<Range<Double>> ranges) {
    controlsPanel.addRanges(ranges);
    updateTicPlot();
  }

  private void clearAllCharts() {
    mobilogramChart.removeAllDatasets();
    summedSpectrumChart.removeAllDatasets();
    heatmapChart.removeAllDatasets();
    heatmapChart.getXYPlot().clearAnnotations();
    singleSpectrumChart.removeAllDatasets();
  }

  public Frame getSelectedFrame() {
    return selectedFrame.get();
  }

  public void setSelectedFrame(Frame frame) {
    this.selectedFrame.set(frame);
  }

  public void setSelectedFrame(int frameId) {
    Frame frame = rawDataFile.getFrame(frameId);
    if (frame != null) {
      setSelectedFrame(frame);
    }
  }

  public ObjectProperty<Frame> selectedFrameProperty() {
    return selectedFrame;
  }

  @Nullable
  public RawDataFile getRawDataFile() {
    return rawDataFile;
  }

  public void setRawDataFile(RawDataFile rawDataFile) {
    if (!(rawDataFile instanceof IMSRawDataFile)) {
      return;
    }
    this.rawDataFile = (IMSRawDataFile) rawDataFile;
    rangesBinningMobilogramDataAccess = EfficientDataAccess.of(this.rawDataFile, binWidth);
    selectedBinningMobilogramDataAccess = EfficientDataAccess.of(this.rawDataFile, binWidth);
    updateTicPlot();
    updateAxisLabels();
    setSelectedFrame(((IMSRawDataFile) rawDataFile).getFrames().stream().findFirst().get());
  }

  public void setMzTolerance(MZTolerance mzTolerance) {
    this.mzTolerance = mzTolerance;
  }

  public void setMsLevelFilter(MsLevelFilter msLevelFilter) {
    this.msLevelFilter = msLevelFilter;
  }

  public void setFrameNoiseLevel(double frameNoiseLevel) {
    this.frameNoiseLevel = frameNoiseLevel;
  }

  public void setMobilityScanNoiseLevel(double mobilityScanNoiseLevel) {
    this.mobilityScanNoiseLevel = mobilityScanNoiseLevel;
  }

  public void setRtWidth(Float rtWidth) {
    this.rtWidth = rtWidth;
  }

  public void setBinWidth(int binWidth) {
    // check the bin width the pane was set to before, not the actual computed bin width.
    if (binWidth != this.binWidth) {
      this.binWidth = binWidth;
      rangesBinningMobilogramDataAccess = EfficientDataAccess.of(this.rawDataFile, binWidth);
      selectedBinningMobilogramDataAccess = EfficientDataAccess.of(this.rawDataFile, binWidth);
    }
  }
}<|MERGE_RESOLUTION|>--- conflicted
+++ resolved
@@ -120,10 +120,6 @@
   private final ObjectProperty<MobilityScan> selectedMobilityScan;
   private final ObjectProperty<Range<Double>> selectedMz;
   private final Stroke markerStroke = new BasicStroke(1.0f);
-<<<<<<< HEAD
-=======
-
->>>>>>> 1b73337d
   private final Color markerColor;
   private final Set<Integer> mzRangeTicDatasetIndices;
   private final GridPane massDetectionPane;
@@ -137,17 +133,11 @@
   private double mobilityScanNoiseLevel;
   private int binWidth;
   private Float rtWidth;
-<<<<<<< HEAD
+
   private IMSRawDataFile rawDataFile;
   private int selectedMobilogramDatasetIndex;
   private int selectedChromatogramDatasetIndex;
-=======
-
-  private IMSRawDataFile rawDataFile;
-  private int selectedMobilogramDatasetIndex;
-  private int selectedChromatogramDatasetIndex;
-
->>>>>>> 1b73337d
+
   private FontIcon massDetectionScanIcon;
   private FontIcon massDetectionFrameIcon;
 
@@ -439,14 +429,8 @@
     ticChart.cursorPositionProperty().addListener(
         ((observable, oldValue, newValue) -> setSelectedFrame((Frame) newValue.getScan())));
     ticChart.getMouseAdapter().addGestureHandler(new SimpleDataDragGestureHandler((start, end) -> {
-<<<<<<< HEAD
-      Range<Double> rtRange = Range.closed(start.getX(), end.getX());
-      final ScanSelection selection = new ScanSelection(
-          msLevelFilter.specificLevel()).cloneWithNewRtRange(rtRange);
-=======
       final Range<Double> rtRange = Range.closed(start.getX(), end.getX());
       final ScanSelection selection = new ScanSelection(msLevelFilter).cloneWithNewRtRange(rtRange);
->>>>>>> 1b73337d
       MZmineCore.getTaskController().addTask(
           new MergeFrameThread(rawDataFile, selection, binWidth, mobilityScanNoiseLevel,
               f -> MZmineCore.runLater(() -> setSelectedFrame(f))));
@@ -585,17 +569,10 @@
   protected void updateTicPlot() {
     ticChart.removeAllDataSets();
     mzRangeTicDatasetIndices.clear();
-<<<<<<< HEAD
-    final ScanSelection scanSel = new ScanSelection(msLevelFilter).cloneWithNewRtRange(
-        RangeUtils.rangeAround(
-            (double) (selectedFrame.get() != null ? selectedFrame.get().getRetentionTime()
-                : rtWidth / 2), rtWidth));
-=======
     final double selectedRt =
         selectedFrame.get() != null ? selectedFrame.get().getRetentionTime() : rtWidth / 2;
     final ScanSelection scanSel = new ScanSelection(msLevelFilter).cloneWithNewRtRange(
         RangeUtils.rangeAround(selectedRt, rtWidth));
->>>>>>> 1b73337d
     Thread thread = new Thread(
         new BuildMultipleTICRanges(controlsPanel.getMobilogramRangesList(), rawDataFile, scanSel,
             this));
