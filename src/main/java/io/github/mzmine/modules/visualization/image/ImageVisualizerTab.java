/*
 * Copyright 2006-2022 The MZmine Development Team
 *
 * This file is part of MZmine.
 *
 * MZmine is free software; you can redistribute it and/or modify it under the terms of the GNU
 * General Public License as published by the Free Software Foundation; either version 2 of the
 * License, or (at your option) any later version.
 *
 * MZmine is distributed in the hope that it will be useful, but WITHOUT ANY WARRANTY; without even
 * the implied warranty of MERCHANTABILITY or FITNESS FOR A PARTICULAR PURPOSE. See the GNU
 * General Public License for more details.
 *
 * You should have received a copy of the GNU General Public License along with MZmine; if not,
 * write to the Free Software Foundation, Inc., 51 Franklin St, Fifth Floor, Boston, MA 02110-1301 USA.
 *
 */

package io.github.mzmine.modules.visualization.image;

import io.github.mzmine.datamodel.ImagingRawDataFile;
import io.github.mzmine.datamodel.RawDataFile;
import io.github.mzmine.datamodel.Scan;
import io.github.mzmine.datamodel.features.FeatureList;
import io.github.mzmine.datamodel.features.ModularFeature;
import io.github.mzmine.gui.chartbasics.gui.javafx.EChartViewer;
import io.github.mzmine.gui.mainwindow.MZmineTab;
import io.github.mzmine.gui.preferences.MZminePreferences;
import io.github.mzmine.main.MZmineCore;
import io.github.mzmine.modules.io.import_rawdata_imzml.ImagingParameters;
import io.github.mzmine.modules.visualization.spectra.simplespectra.SpectraPlot;
import io.github.mzmine.modules.visualization.spectra.simplespectra.SpectraVisualizerTab;
<<<<<<< HEAD
import java.awt.Color;
=======
import io.github.mzmine.parameters.ParameterSet;
>>>>>>> 842ddf3b
import java.io.IOException;
import java.util.Collection;
import java.util.List;
import java.util.logging.Level;
import javafx.fxml.FXMLLoader;
import javafx.scene.control.Label;
import javafx.scene.input.MouseButton;
import javafx.scene.layout.BorderPane;
import javafx.scene.layout.GridPane;
import org.jetbrains.annotations.NotNull;
import org.jfree.chart.fx.interaction.ChartMouseEventFX;
import org.jfree.chart.fx.interaction.ChartMouseListenerFX;
import org.jfree.chart.plot.XYPlot;

/**
 * Combines the ImagingPlot with a spectrum
 *
 * @author Ansgar Korf (ansgar.korf@uni-muenster.de), Robin Schmid <a
 * href="https://github.com/robinschmid">https://github.com/robinschmid</a>
 */
public class ImageVisualizerTab extends MZmineTab {

  private final ParameterSet parameters;
  private final ImageVisualizerPaneController controller;
  private final ImagingPlot imagingPlot;
  private final EChartViewer imageHeatMapPlot;
  private SpectraVisualizerTab spectraTab;
  private ImagingRawDataFile rawDataFile;

  public ImageVisualizerTab(ParameterSet parameters) {
    super("Image viewer", false, false);
    this.parameters = parameters;
    BorderPane mainPane = null;
    FXMLLoader loader = new FXMLLoader((getClass().getResource("ImageVisualizerPane.fxml")));
    try {
      mainPane = loader.load();
      logger.finest(
          "Root element of Image visualizer tab has been successfully loaded from the FXML loader.");
    } catch (IOException e) {
      logger.log(Level.WARNING, e.getMessage(), e);
    }

    // Get controller
    controller = loader.getController();

    // add empty image chart
    imagingPlot = new ImagingPlot(parameters);
    controller.getPlotPane().setCenter(imagingPlot);
    imageHeatMapPlot = imagingPlot.getChart();
    MZmineCore.getConfiguration().getDefaultChartTheme().apply(imageHeatMapPlot);
    addListenerToImage();

    setContent(mainPane);
  }

  public ImageVisualizerTab(ModularFeature feature, ParameterSet parameters) {
    this(parameters);

    setData(feature);
  }

  public ImageVisualizerTab(ImagingRawDataFile rawDataFile, ParameterSet parameters) {
    this(parameters);

    setData(rawDataFile, true);
  }

  public synchronized void setData(ImagingRawDataFile rawDataFile, boolean createImage) {
    if (spectraTab == null) {
      // spectrum plot
      spectraTab = new SpectraVisualizerTab(rawDataFile);
      getSpectrumPlot().setShowCursor(true);
      BorderPane pane = controller.getSpectrumPlotPane();
      pane.setCenter(spectraTab.getMainPane());
      // add listener to spectrum property
      getSpectrumPlot().selectedMzRangeProperty()
          .addListener((o, ov, nv) -> imagingPlot.setData(rawDataFile, nv));
    }

    this.rawDataFile = rawDataFile;
    ImagingParameters imagingParameters = rawDataFile.getImagingParam();

    addRawDataInfo(rawDataFile);
    addImagingInfo(imagingParameters);
    if (createImage) {
      imagingPlot.setData(rawDataFile);
    }
  }

  public void setData(ModularFeature feature) {
    setData((ImagingRawDataFile) feature.getRawDataFile(), false);
    imagingPlot.setData(feature);
  }

  /**
   * @return Main component of the image visualizer in the center
   */
  public ImagingPlot getImagingPlot() {
    return imagingPlot;
  }

  private void addListenerToImage() {
    imageHeatMapPlot.addChartMouseListener(new ChartMouseListenerFX() {
      @Override
      public void chartMouseMoved(ChartMouseEventFX event) {
      }

      @Override
      public void chartMouseClicked(ChartMouseEventFX event) {
        XYPlot plot = (XYPlot) imageHeatMapPlot.getChart().getPlot();
        double xValue = plot.getDomainCrosshairValue();
        double yValue = plot.getRangeCrosshairValue();
        if ((event.getTrigger().getButton().equals(MouseButton.PRIMARY))) {
          Scan selectedScan = rawDataFile.getScan(xValue, yValue);
<<<<<<< HEAD
          AnchorPane pane = controller.getSpectrumPlotPane();
          Node spectrum = addSpectra(rawDataFile, selectedScan);
          pane.getChildren().clear();
          pane.getChildren().add(spectrum);
          AnchorPane.setTopAnchor(spectrum, 0.0);
          AnchorPane.setRightAnchor(spectrum, 0.0);
          AnchorPane.setLeftAnchor(spectrum, 0.0);
          AnchorPane.setBottomAnchor(spectrum, 0.0);
=======
          showSpectrum(selectedScan);
>>>>>>> 842ddf3b
        }
      }
    });
  }

  private SpectraPlot getSpectrumPlot() {
    return spectraTab.getSpectrumPlot();
  }

  private void showSpectrum(Scan selectedScan) {
    spectraTab.loadRawData(selectedScan);
  }

  private void addRawDataInfo(ImagingRawDataFile rawDataFile) {
    ImagingRawDataInfo rawDataInfo = new ImagingRawDataInfo(rawDataFile);
    GridPane rawDataInfoPane = controller.getRawDataInfoGridPane();
    rawDataInfoPane.add(new Label("File name:"), 0, 0);
    rawDataInfoPane.add(new Label(rawDataInfo.name()), 1, 0);
    rawDataInfoPane.add(new Label("Number of scans:"), 0, 1);
    rawDataInfoPane.add(new Label(rawDataInfo.numberOfScans().toString()), 1, 1);
    rawDataInfoPane.add(new Label("Range m/z:"), 0, 2);
    rawDataInfoPane.add(new Label(
        MZminePreferences.mzFormat.getValue().format(rawDataInfo.dataMzRange().lowerEndpoint())
            + "-" + MZminePreferences.mzFormat.getValue()
            .format(rawDataInfo.dataMzRange().upperEndpoint())), 1, 2);
  }

  private void addImagingInfo(ImagingParameters imagingParameters) {
    GridPane imagingParametersInfoPane = controller.getImagingParameterInfoGridPane();
    imagingParametersInfoPane.add(new Label("Image dimension [μm]:"), 0, 0);
    imagingParametersInfoPane.add(new Label("X " + imagingParameters.getLateralWidth() + "  x  Y "
        + imagingParameters.getLateralHeight()), 1, 0);
    imagingParametersInfoPane.add(new Label("Total number of pixels:"), 0, 1);
    int totalNumberOfPixel =
        imagingParameters.getMaxNumberOfPixelX() * imagingParameters.getMaxNumberOfPixelY();
    imagingParametersInfoPane.add(new Label(Integer.toString(totalNumberOfPixel)), 1, 1);
    imagingParametersInfoPane.add(new Label("Spectra per pixel:"), 0, 2);
    int spectraPerPixel = imagingParameters.getSpectraPerPixel();
    imagingParametersInfoPane.add(new Label(Integer.toString(spectraPerPixel)), 1, 2);
    imagingParametersInfoPane.add(new Label("Imaging patter:"), 0, 3);
    imagingParametersInfoPane.add(new Label(imagingParameters.getPattern().toString()), 1, 3);
    imagingParametersInfoPane.add(new Label("Scan direction:"), 0, 4);
    imagingParametersInfoPane.add(new Label(imagingParameters.getScanDirection().toString()), 1, 4);
    imagingParametersInfoPane.add(new Label("Vertical start:"), 0, 5);
    imagingParametersInfoPane.add(new Label(imagingParameters.getvStart().toString()), 1, 5);
    imagingParametersInfoPane.add(new Label("Horizontal start:"), 0, 6);
    imagingParametersInfoPane.add(new Label(imagingParameters.gethStart().toString()), 1, 6);
  }

  @NotNull
  @Override
  public Collection<? extends FeatureList> getAlignedFeatureLists() {
    return List.of();
  }

  @Override
  public void onRawDataFileSelectionChanged(Collection<? extends RawDataFile> rawDataFiles) {
  }

  @Override
  public void onFeatureListSelectionChanged(Collection<? extends FeatureList> featureLists) {
  }

  @Override
  public void onAlignedFeatureListSelectionChanged(Collection<? extends FeatureList> featureLists) {
  }

  @NotNull
  @Override
  public Collection<? extends RawDataFile> getRawDataFiles() {
    return List.of(rawDataFile);
  }

  @NotNull
  @Override
  public Collection<? extends FeatureList> getFeatureLists() {
    return List.of();
  }
}<|MERGE_RESOLUTION|>--- conflicted
+++ resolved
@@ -30,11 +30,7 @@
 import io.github.mzmine.modules.io.import_rawdata_imzml.ImagingParameters;
 import io.github.mzmine.modules.visualization.spectra.simplespectra.SpectraPlot;
 import io.github.mzmine.modules.visualization.spectra.simplespectra.SpectraVisualizerTab;
-<<<<<<< HEAD
-import java.awt.Color;
-=======
 import io.github.mzmine.parameters.ParameterSet;
->>>>>>> 842ddf3b
 import java.io.IOException;
 import java.util.Collection;
 import java.util.List;
@@ -149,18 +145,7 @@
         double yValue = plot.getRangeCrosshairValue();
         if ((event.getTrigger().getButton().equals(MouseButton.PRIMARY))) {
           Scan selectedScan = rawDataFile.getScan(xValue, yValue);
-<<<<<<< HEAD
-          AnchorPane pane = controller.getSpectrumPlotPane();
-          Node spectrum = addSpectra(rawDataFile, selectedScan);
-          pane.getChildren().clear();
-          pane.getChildren().add(spectrum);
-          AnchorPane.setTopAnchor(spectrum, 0.0);
-          AnchorPane.setRightAnchor(spectrum, 0.0);
-          AnchorPane.setLeftAnchor(spectrum, 0.0);
-          AnchorPane.setBottomAnchor(spectrum, 0.0);
-=======
           showSpectrum(selectedScan);
->>>>>>> 842ddf3b
         }
       }
     });
