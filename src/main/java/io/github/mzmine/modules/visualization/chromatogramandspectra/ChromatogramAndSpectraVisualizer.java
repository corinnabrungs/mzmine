/*
 * Copyright 2006-2020 The MZmine Development Team
 *
 * This file is part of MZmine.
 *
 * MZmine is free software; you can redistribute it and/or modify it under the terms of the GNU
 * General Public License as published by the Free Software Foundation; either version 2 of the
 * License, or (at your option) any later version.
 *
 * MZmine is distributed in the hope that it will be useful, but WITHOUT ANY WARRANTY; without even
 * the implied warranty of MERCHANTABILITY or FITNESS FOR A PARTICULAR PURPOSE. See the GNU General
 * Public License for more details.
 *
 * You should have received a copy of the GNU General Public License along with MZmine; if not,
 * write to the Free Software Foundation, Inc., 51 Franklin St, Fifth Floor, Boston, MA 02110-1301
 * USA
 */

package io.github.mzmine.modules.visualization.chromatogramandspectra;

import com.google.common.collect.Range;
import io.github.mzmine.datamodel.RawDataFile;
import io.github.mzmine.datamodel.Scan;
import io.github.mzmine.main.MZmineCore;
import io.github.mzmine.modules.dataprocessing.featdet_manual.ManualPeak;
import io.github.mzmine.modules.visualization.chromatogram.CursorPosition;
import io.github.mzmine.modules.visualization.chromatogram.PeakDataSet;
import io.github.mzmine.modules.visualization.chromatogram.PeakTICPlotRenderer;
import io.github.mzmine.modules.visualization.chromatogram.TICDataSet;
import io.github.mzmine.modules.visualization.chromatogram.TICPlot;
import io.github.mzmine.modules.visualization.chromatogram.TICPlotType;
import io.github.mzmine.modules.visualization.chromatogram.TICToolTipGenerator;
import io.github.mzmine.modules.visualization.rawdataoverview.RawDataOverviewWindowController;
import io.github.mzmine.modules.visualization.spectra.simplespectra.SpectraPlot;
import io.github.mzmine.modules.visualization.spectra.simplespectra.datasets.ScanDataSet;
import io.github.mzmine.parameters.parametertypes.selectors.ScanSelection;
import io.github.mzmine.parameters.parametertypes.tolerances.MZTolerance;
import io.github.mzmine.taskcontrol.AbstractTask;
import io.github.mzmine.taskcontrol.Task;
import io.github.mzmine.taskcontrol.TaskStatus;
import io.github.mzmine.util.ManualFeatureUtils;
import java.awt.BasicStroke;
import java.text.NumberFormat;
import java.util.ArrayList;
import java.util.Collection;
import java.util.HashMap;
import java.util.Hashtable;
import java.util.List;
import java.util.Objects;
import java.util.logging.Logger;
import javafx.application.Platform;
import javafx.beans.NamedArg;
import javafx.beans.property.ObjectProperty;
import javafx.beans.property.SimpleObjectProperty;
import javafx.beans.value.ObservableValue;
import javafx.collections.FXCollections;
import javafx.collections.ObservableMap;
import javafx.geometry.Orientation;
import javafx.scene.control.SplitPane;
import javax.annotation.Nonnull;
import javax.annotation.Nullable;
import org.jfree.chart.fx.interaction.ChartMouseEventFX;
import org.jfree.chart.fx.interaction.ChartMouseListenerFX;
import org.jfree.chart.plot.ValueMarker;

public class ChromatogramAndSpectraVisualizer extends SplitPane {

  private final NumberFormat mzFormat;
  private final NumberFormat rtFormat;

  public static final Logger logger = Logger
      .getLogger(ChromatogramAndSpectraVisualizer.class.getName());

  private static final BasicStroke MARKER_STROKE = new BasicStroke(2.0f);
  protected TICPlot chromPlot;
  protected SpectraPlot spectrumPlot;
  protected ValueMarker rtMarker;
  protected boolean showSpectraOfEveryRawFile;


  protected ObjectProperty<ScanSelection> scanSelection;
  /**
   * Current position of the crosshair in the chromatogram plot. Changes to the position should be
   * reflected in the {@link ChromatogramAndSpectraVisualizer#spectrumPlot}.
   */
  protected ObjectProperty<CursorPosition> currentSelection;

  /**
   * Tolerance range for the feature chromatograms of the base peak in the selected scan. Listener
   * calls {@link ChromatogramAndSpectraVisualizer#updateFeatureDataSets(RawDataFile, int)}.
   */
  protected ObjectProperty<MZTolerance> bpcChromTolerance;
  /**
   * Tolerance for the generation of the TICDataset. If set to 0, the whole m/z range is displayed.
   * To display extracted ion chromatograms set the plotType to TIC and select a m/z range.
   */
  protected ObjectProperty<Range<Double>> mzRange;

  /**
   * Stores the raw data files ands tic data sets currently displayed. Could be observed by a
   * listener in the future, if needed.
   */
  protected ObservableMap<RawDataFile, TICDataSet> filesAndDataSets;

  protected SpectraDataSetCalc currentSpectraDataSetCalc;
  protected FeatureDataSetCalc currentFeatureDataSetCalc;

  public ChromatogramAndSpectraVisualizer() {
    this(Orientation.HORIZONTAL);
  }

  public ChromatogramAndSpectraVisualizer(@NamedArg("orientation") Orientation orientation) {
    super();

    mzFormat = MZmineCore.getConfiguration().getMZFormat();
    rtFormat = MZmineCore.getConfiguration().getRTFormat();

    filesAndDataSets = FXCollections.synchronizedObservableMap(FXCollections.observableMap(
        new Hashtable<RawDataFile, TICDataSet>()));

    setOrientation(orientation);
    showSpectraOfEveryRawFile = true;

    chromPlot = new TICPlot();
    spectrumPlot = new SpectraPlot();
    getItems().addAll(chromPlot, spectrumPlot);

    bpcChromTolerance = new SimpleObjectProperty<>(new MZTolerance(0.001, 10));
    bpcChromToleranceProperty().addListener(
        (obs, old, val) -> updateFeatureDataSets(getCursorPosition().getDataFile(),
            getCurrentSelection().getScanNumber()));

    currentSelection = new SimpleObjectProperty<>();
    currentSelectionProperty()
        .addListener((obs, old, pos) -> onCurrentSelectionChanged(obs, old, pos));
    initializeChromatogramMouseListener();

    scanSelection = new SimpleObjectProperty<>(new ScanSelection(1));
    scanSelectionProperty().addListener((obs, old, val) -> updateAllChromatogramDataSets());

    chromPlot.getXYPlot().setDomainCrosshairVisible(false);
    chromPlot.getXYPlot().setRangeCrosshairVisible(false);
  }

  private void updateAllChromatogramDataSets() {
    List<RawDataFile> rawDataFiles = new ArrayList<>();
    filesAndDataSets.keySet().forEach(raw -> rawDataFiles.add(raw));
    rawDataFiles.forEach(raw -> removeRawDataFile(raw));
    rawDataFiles.forEach(raw -> addRawDataFile(raw));
  }

  /**
   * Changes the plot type. Also recalculates the all data sets if changed from BPC to TIC.
   *
   * @param plotType The new plot type.
   */
  public void setPlotType(TICPlotType plotType) {
    chromPlot.removeAllTICDataSets();
    chromPlot.setPlotType(plotType);
    // since this is a member of TICPlot we cannot wrap it in a property. -> update manually
    updateAllChromatogramDataSets();
  }

  public TICPlotType getPlotType() {
    return chromPlot.getPlotType();
  }

  public RawDataFile[] getRawDataFiles() {
    return filesAndDataSets.keySet().toArray(new RawDataFile[0]);
  }

  /**
   * Sets the raw data files to be displayed. Already present files are not removed to optimise
   * performance. This should be called over {@link RawDataOverviewWindowController#addRawDataFileTab}
   * if possible.
   *
   * @param rawDataFiles
   */
  public void setRawDataFiles(List<RawDataFile> rawDataFiles) {
    // remove files first
    List<RawDataFile> filesToProcess = new ArrayList<>();
    for (RawDataFile rawDataFile : filesAndDataSets.keySet()) {
      if (!rawDataFiles.contains(rawDataFile)) {
        filesToProcess.add(rawDataFile);
      }
    }
    filesToProcess.forEach(r -> removeRawDataFile(r));

    // presence of file is checked in the add method
    rawDataFiles.forEach(r -> addRawDataFile(r));
  }

  /**
   * Adds a raw data file to the chromatogram plot.
   *
   * @param rawDataFile
   */
  public void addRawDataFile(@Nonnull final RawDataFile rawDataFile) {

    if (filesAndDataSets.keySet().contains(rawDataFile)) {
      logger.fine("Raw data file " + rawDataFile.getName() + " already displayed.");
      return;
    }

    final Scan[] scans = getScanSelection().getMatchingScans(rawDataFile);
    if (scans.length == 0) {
      MZmineCore.getDesktop().displayErrorMessage("No scans found.");
      return;
    }

    Range<Double> rawMZRange = (this.mzRange == null) ? rawDataFile.getDataMZRange() : getMzRange();
    TICDataSet ticDataset = new TICDataSet(rawDataFile, scans, rawMZRange, null, getPlotType());
    filesAndDataSets.put(rawDataFile, ticDataset);
    chromPlot.addTICDataset(ticDataset, rawDataFile.getColorAWT());

    logger.fine("Added raw data file " + rawDataFile.getName());
  }

  /**
   * Removes a raw data file and it's features from the chromatogram and spectrum plot.
   *
   * @param file The raw data file
   */
  public void removeRawDataFile(final RawDataFile file) {
    logger.fine("Removing raw data file " + file.getName());
    TICDataSet dataset = filesAndDataSets.get(file);
    chromPlot.getXYPlot().setDataset(chromPlot.getXYPlot().indexOf(dataset), null);
    chromPlot.removeFeatureDataSetsOfFile(file);
    filesAndDataSets.remove(file);
  }

  /**
   * Adds a listener to the currentPostion to update the spectraPlot accordingly. The listener is
   * triggered by a change to the {@link ChromatogramAndSpectraVisualizer#currentSelection}
   * property.
   */
  private void onCurrentSelectionChanged(ObservableValue<? extends CursorPosition> obs,
      CursorPosition old,
      CursorPosition pos) {
    RawDataFile file = pos.getDataFile();
    // update feature data sets
    updateFeatureDataSets(file, pos.getScanNumber());
    // update spectrum plots
    updateDomainMarker(pos);
    updateSpectraPlot(filesAndDataSets.keySet(), pos);
  }

  /**
   * Listens to clicks in the chromatogram plot and updates the selected raw data file accordingly.
   */
  private void initializeChromatogramMouseListener() {
    assert chromPlot != null;

    chromPlot.getCanvas().addChartMouseListener(new ChartMouseListenerFX() {
      @Override
      public void chartMouseClicked(ChartMouseEventFX event) {
        CursorPosition pos = getCursorPosition();
        if (pos != null) {
          setCurrentSelection(pos);
        }
      }

      @Override
      public void chartMouseMoved(ChartMouseEventFX event) {
        // not in use
      }
    });
  }

  /**
   * Changes the position of the domain marker. Is called by the mouse listener initialized in
   * {@link ChromatogramAndSpectraVisualizer#onCurrentSelectionChanged(ObservableValue,
   * CursorPosition, CursorPosition)}
   *
   * @param pos
   */
  private void updateDomainMarker(@Nonnull CursorPosition pos) {
    chromPlot.getXYPlot().clearDomainMarkers();

    if (rtMarker == null) {
      rtMarker = new ValueMarker(
          pos.getDataFile().getScan(pos.getScanNumber()).getRetentionTime());
      rtMarker.setStroke(MARKER_STROKE);
    } else {
      rtMarker.setValue(pos.getDataFile().getScan(pos.getScanNumber()).getRetentionTime());
    }
    rtMarker.setPaint(MZmineCore.getConfiguration().getDefaultColorPalette().getNeutralColorAWT());

    chromPlot.getXYPlot().addDomainMarker(rtMarker);
  }

  public ObjectProperty<CursorPosition> currentSelectionProperty() {
    return currentSelection;
  }

  private void setCurrentSelection(CursorPosition currentSelection) {
    this.currentSelection.set(currentSelection);
  }

  public CursorPosition getCurrentSelection() {
    return currentSelection.get();
  }

  /**
   * To listen to changes in the selected raw data file, use {@link ChromatogramAndSpectraVisualizer#currentSelectionProperty#addListener}.
   *
   * @return Returns the currently selected raw data file. Could be null.
   */
  @Nullable
  public RawDataFile getSelectedRawDataFile() {
    CursorPosition pos = getCursorPosition();
    return (pos == null) ? null : pos.getDataFile();
  }

  /**
   * @return current cursor position
   */
  public CursorPosition getCursorPosition() {
    double selectedRT = chromPlot.getXYPlot().getDomainCrosshairValue();
    double selectedIT = chromPlot.getXYPlot().getRangeCrosshairValue();
    Collection<TICDataSet> set = filesAndDataSets.values();
    for (TICDataSet dataSet : set) {
      int index = dataSet.getIndex(selectedRT, selectedIT);
      if (index >= 0) {
        double mz = 0;
        if (getPlotType() == TICPlotType.BASEPEAK) {
          mz = dataSet.getZValue(0, index);
        }
        return new CursorPosition(selectedRT, mz, selectedIT, dataSet.getDataFile(),
            dataSet.getScanNumber(index));
      }
    }
    return null;
  }

  /**
   * Sets a single scan into the spectrum plot. Triggers {@link ChromatogramAndSpectraVisualizer#currentSelectionProperty()}'s
   * listeners.
   *
   * @param rawDataFile The rawDataFile to focus.
   * @param scanNum     The scan number.
   */
  public void setFocusedScan(RawDataFile rawDataFile, int scanNum) {
    if (!filesAndDataSets.keySet().contains(rawDataFile) || rawDataFile.getScan(scanNum) == null) {
      return;
    }
    CursorPosition pos = new CursorPosition(rawDataFile.getScan(scanNum).getRetentionTime(), 0, 0,
        rawDataFile, scanNum);
    setCurrentSelection(pos);
  }

  /**
   * Forces a single scan in the spectrum plot without notifying the listener of the {@link
   * ChromatogramAndSpectraVisualizer#currentSelection}.
   *
   * @param rawDataFile The raw data file
   * @param scanNum     The number of the scan
   */
  private void forceScanDataSet(RawDataFile rawDataFile, int scanNum) {
    spectrumPlot.removeAllDataSets();
    ScanDataSet dataSet = new ScanDataSet(rawDataFile.getScan(scanNum));
    spectrumPlot.addDataSet(dataSet, rawDataFile.getColorAWT(), false);
    spectrumPlot.setTitle(rawDataFile.getName() + "(#" + scanNum + ")", "");
  }

  /**
   * This can be called from the outside to focus a specific scan without triggering {@link
   * ChromatogramAndSpectraVisualizer#currentSelectionProperty()}'s listeners. Use with care.
   *
   * @param rawDataFile The rawDataFile to focus.
   * @param scanNum     The scan number.
   */
  public void setFocusedScanSilent(RawDataFile rawDataFile, int scanNum) {
    if (!filesAndDataSets.keySet().contains(rawDataFile) || rawDataFile.getScan(scanNum) == null) {
      return;
    }
    CursorPosition pos = new CursorPosition(rawDataFile.getScan(scanNum).getRetentionTime(), 0, 0,
        rawDataFile, scanNum);
    updateDomainMarker(pos);
    forceScanDataSet(rawDataFile, scanNum);
  }

  public TICPlot getChromPlot() {
    return chromPlot;
  }

  public SpectraPlot getSpectrumPlot() {
    return spectrumPlot;
  }

  /**
   * Calculates {@link PeakDataSet}s for the m/z range of the base peak in the selected scan.
   *
   * @param mainRaw
   * @param mainScanNum
   */
  private void updateFeatureDataSets(RawDataFile mainRaw, int mainScanNum) {
    // mz of the base peak in the selected scan of the selected raw data file.
    double mzBasePeak = mainRaw.getScan(mainScanNum).getHighestDataPoint().getMZ();
    Range<Double> bpcChromToleranceRange = getBpcChromTolerance().getToleranceRange(mzBasePeak);
    FeatureDataSetCalc thread = new FeatureDataSetCalc(filesAndDataSets.keySet(),
        bpcChromToleranceRange);
    thread.addTaskStatusListener((task, oldStatus, newStatus) -> {
      if (newStatus == TaskStatus.CANCELED || newStatus == TaskStatus.FINISHED
          || newStatus == TaskStatus.ERROR) {
        logger.info("FeatureUpdate status changed from " + oldStatus.toString() + " to " + newStatus
            .toString());
        currentFeatureDataSetCalc = null;
      }
    });
    if (currentFeatureDataSetCalc != null) {
      currentFeatureDataSetCalc.setStatus(TaskStatus.CANCELED);
    }
    currentFeatureDataSetCalc = thread;
    MZmineCore.getTaskController()
        .addTask(thread);
  }

  private void updateSpectraPlot(Collection<RawDataFile> rawDataFiles, CursorPosition pos) {
    SpectraDataSetCalc thread = new SpectraDataSetCalc(rawDataFiles,
        pos);
    thread.addTaskStatusListener((task, oldStatus, newStatus) -> {
      if (newStatus == TaskStatus.CANCELED || newStatus == TaskStatus.FINISHED
          || newStatus == TaskStatus.ERROR) {
        logger.info("SpectraUpdate status changed from " + oldStatus.toString() + " to " + newStatus
            .toString());
        currentSpectraDataSetCalc = null;
      }
    });
    if (currentSpectraDataSetCalc != null) {
      currentSpectraDataSetCalc.setStatus(TaskStatus.CANCELED);
    }
    currentSpectraDataSetCalc = thread;
    MZmineCore.getTaskController().addTask(thread);
  }


  public Range<Double> getMzRange() {
    return mzRange.get();
  }

  public void setMzRange(Range<Double> mzRange) {
    this.mzRange.set(mzRange);
  }

  public ObjectProperty<Range<Double>> mzRangeProperty() {
    return mzRange;
  }

  /**
   * Sets the scan selection. Also updates all data sets in the chromatogram plot accordingly.
   *
   * @param selection The new scan selection.
   */
  public void setScanSelection(ScanSelection selection) {
    scanSelection.set(selection);
  }

  public ScanSelection getScanSelection() {
    return scanSelection.get();
  }

  public ObjectProperty<ScanSelection> scanSelectionProperty() {
    return scanSelection;
  }

  public MZTolerance getBpcChromTolerance() {
    return bpcChromTolerance.get();
  }

  public ObjectProperty<MZTolerance> bpcChromToleranceProperty() {
    return bpcChromTolerance;
  }

  public void setBpcChromTolerance(MZTolerance bpcChromTolerance) {
    this.bpcChromTolerance.set(bpcChromTolerance);
  }

  @Override
  public boolean equals(Object o) {
    if (this == o) {
      return true;
    }
    if (!(o instanceof ChromatogramAndSpectraVisualizer)) {
      return false;
    }
    ChromatogramAndSpectraVisualizer that = (ChromatogramAndSpectraVisualizer) o;
    return showSpectraOfEveryRawFile == that.showSpectraOfEveryRawFile &&
        chromPlot.equals(that.chromPlot) &&
        spectrumPlot.equals(that.spectrumPlot) &&
        Objects.equals(scanSelection, that.scanSelection) &&
        Objects.equals(mzRange, that.mzRange) &&
        Objects.equals(currentSelection, that.currentSelection) &&
        Objects.equals(rtMarker, that.rtMarker) &&
        bpcChromTolerance.equals(that.bpcChromTolerance) &&
        Objects.equals(filesAndDataSets, that.filesAndDataSets);
  }

  @Override
  public int hashCode() {
    return Objects.hash(chromPlot, spectrumPlot, scanSelection, mzRange, currentSelection,
        showSpectraOfEveryRawFile, rtMarker, bpcChromTolerance, filesAndDataSets);
  }

  /**
   * Calculates The feature data sets in a new thread to safe perfomance and not make the gui
   * freeze. Nested class because it uses the {@link ChromatogramAndSpectraVisualizer#chromPlot}
   * member.
   */
  private class FeatureDataSetCalc extends AbstractTask {

    private final Collection<RawDataFile> rawDataFiles;
    private final Range<Double> mzRange;
    private int doneFiles;
    private final List<PeakDataSet> features;
    private final HashMap<PeakDataSet, PeakTICPlotRenderer> dataSetsAndRenderers;

    public FeatureDataSetCalc(final Collection<RawDataFile> rawDataFiles,
        final Range<Double> mzRange) {
      this.rawDataFiles = rawDataFiles;
      this.mzRange = mzRange;
      doneFiles = 0;
      setStatus(TaskStatus.WAITING);
      features = new ArrayList<>();
      dataSetsAndRenderers = new HashMap<>();
    }

    @Override
    public String getTaskDescription() {
      return "Calculating base peak chromatogram(s) of m/z " + mzFormat
          .format((mzRange.upperEndpoint() + mzRange.lowerEndpoint()) / 2) + " in " + rawDataFiles
          .size() + " file(s).";
    }

    @Override
    public double getFinishedPercentage() {
      // + 1 because we count the generation of the data sets, too.
      return ((double) doneFiles / (rawDataFiles.size() + 1));
    }

    @Override
    public void run() {
      setStatus(TaskStatus.PROCESSING);

      for (RawDataFile rawDataFile : rawDataFiles) {
        ManualPeak feature = ManualFeatureUtils.pickFeatureManually(rawDataFile,
            rawDataFile.getDataRTRange(getScanSelection().getMsLevel()), mzRange);
        if (feature != null && feature.getScanNumbers() != null
            && feature.getScanNumbers().length > 0) {
          features.add(new PeakDataSet(feature));
        } else {
          logger.finest("No scans found for " + rawDataFile.getName());
        }
        doneFiles++;

        if (getStatus() == TaskStatus.CANCELED) {
          return;
        }
      }

      features.forEach(dataSet -> {
        PeakTICPlotRenderer renderer = new PeakTICPlotRenderer();
        renderer.setDefaultToolTipGenerator(new TICToolTipGenerator());
        renderer.setSeriesPaint(0, dataSet.getFeature().getDataFile().getColorAWT());
        renderer.setSeriesFillPaint(0, dataSet.getFeature().getDataFile().getColorAWT());
        dataSetsAndRenderers.put(dataSet, renderer);
      });

      Platform.runLater(() -> {
<<<<<<< HEAD
        if (getStatus() == TaskStatus.CANCELED) {
          return;
        }
        chromPlot.removeAllFeatureDataSets();
        dataSetsAndRenderers
            .forEach((dataSet, renderer) -> chromPlot.addPeakDataset(dataSet, renderer));
=======
        chromPlot.getXYPlot().setNotify(false);
        chromPlot.removeAllFeatureDataSets();
        features.forEach(dataSet -> {
          PeakTICPlotRenderer renderer = new PeakTICPlotRenderer();
          renderer.setDefaultToolTipGenerator(new TICToolTipGenerator());
          renderer.setSeriesPaint(0, dataSet.getFeature().getDataFile().getColorAWT());
          renderer.setSeriesFillPaint(0, dataSet.getFeature().getDataFile().getColorAWT());
          chromPlot.addPeakDataset(dataSet,
              renderer);
        });
        chromPlot.getXYPlot().setNotify(true);
        chromPlot.getChart().fireChartChanged();
>>>>>>> 9076c147
      });

      setStatus(TaskStatus.FINISHED);
    }
  }

  private class SpectraDataSetCalc extends AbstractTask {

    private final CursorPosition pos;
    private final HashMap<RawDataFile, ScanDataSet> filesAndDataSets;
    private final Collection<RawDataFile> rawDataFiles;
    private int doneFiles;
    private double finishedPerc;

    public SpectraDataSetCalc(final Collection<RawDataFile> rawDataFiles,
        final CursorPosition pos) {
      filesAndDataSets = new HashMap<>();
      this.rawDataFiles = rawDataFiles;
      this.pos = pos;
      setStatus(TaskStatus.WAITING);
      doneFiles = 0;
      finishedPerc = 0;
    }

    @Override
    public String getTaskDescription() {
      return "Calculating scan data sets for " + rawDataFiles.size() + " raw data file(s).";
    }

    @Override
    public double getFinishedPercentage() {
      // + 1 because we count the generation of the data sets, too.
      return doneFiles / (rawDataFiles.size() + 1);
    }

    @Override
    public void run() {
      setStatus(TaskStatus.PROCESSING);

      if (showSpectraOfEveryRawFile) {
        double rt = pos.getRetentionTime();
        rawDataFiles.forEach(rawDataFile -> {
          int num = rawDataFile.getScanNumberAtRT(rt, getScanSelection().getMsLevel());
          if (num != -1) {
            Scan scan = rawDataFile.getScan(num);
            ScanDataSet dataSet = new ScanDataSet(scan);
            filesAndDataSets.put(rawDataFile, dataSet);
          }
          doneFiles++;

          if (getStatus() == TaskStatus.CANCELED) {
            return;
          }

        });
      } else {
        ScanDataSet dataSet = new ScanDataSet(pos.getDataFile().getScan(pos.getScanNumber()));
        filesAndDataSets.put(pos.getDataFile(), dataSet);
      }

      Platform.runLater(() -> {
<<<<<<< HEAD
        if (getStatus() == TaskStatus.CANCELED) {
          return;
        }
=======
        spectrumPlot.getXYPlot().setNotify(false);
>>>>>>> 9076c147
        spectrumPlot.removeAllDataSets();
        filesAndDataSets.keySet().forEach(rawDataFile -> spectrumPlot
            .addDataSet(filesAndDataSets.get(rawDataFile), rawDataFile.getColorAWT(), true));
        spectrumPlot.getXYPlot().setNotify(true);
        spectrumPlot.getChart().fireChartChanged();
      });
      finishedPerc = 1.d;
      setStatus(TaskStatus.FINISHED);
    }
  }
}<|MERGE_RESOLUTION|>--- conflicted
+++ resolved
@@ -75,10 +75,11 @@
   protected TICPlot chromPlot;
   protected SpectraPlot spectrumPlot;
   protected ValueMarker rtMarker;
+
   protected boolean showSpectraOfEveryRawFile;
 
-
   protected ObjectProperty<ScanSelection> scanSelection;
+
   /**
    * Current position of the crosshair in the chromatogram plot. Changes to the position should be
    * reflected in the {@link ChromatogramAndSpectraVisualizer#spectrumPlot}.
@@ -140,6 +141,7 @@
 
     chromPlot.getXYPlot().setDomainCrosshairVisible(false);
     chromPlot.getXYPlot().setRangeCrosshairVisible(false);
+
   }
 
   private void updateAllChromatogramDataSets() {
@@ -243,6 +245,10 @@
     // update spectrum plots
     updateDomainMarker(pos);
     updateSpectraPlot(filesAndDataSets.keySet(), pos);
+  }
+
+  private void updateSpectraPlot(Collection<RawDataFile> rawDataFiles, CursorPosition pos) {
+    MZmineCore.getTaskController().addTask(new SpectraDataSetCalc(rawDataFiles, pos));
   }
 
   /**
@@ -434,7 +440,6 @@
     MZmineCore.getTaskController().addTask(thread);
   }
 
-
   public Range<Double> getMzRange() {
     return mzRange.get();
   }
@@ -522,7 +527,6 @@
       doneFiles = 0;
       setStatus(TaskStatus.WAITING);
       features = new ArrayList<>();
-      dataSetsAndRenderers = new HashMap<>();
     }
 
     @Override
@@ -543,6 +547,10 @@
       setStatus(TaskStatus.PROCESSING);
 
       for (RawDataFile rawDataFile : rawDataFiles) {
+        if (getStatus() == TaskStatus.CANCELED) {
+          return;
+        }
+
         ManualPeak feature = ManualFeatureUtils.pickFeatureManually(rawDataFile,
             rawDataFile.getDataRTRange(getScanSelection().getMsLevel()), mzRange);
         if (feature != null && feature.getScanNumbers() != null
@@ -552,10 +560,6 @@
           logger.finest("No scans found for " + rawDataFile.getName());
         }
         doneFiles++;
-
-        if (getStatus() == TaskStatus.CANCELED) {
-          return;
-        }
       }
 
       features.forEach(dataSet -> {
@@ -567,27 +571,15 @@
       });
 
       Platform.runLater(() -> {
-<<<<<<< HEAD
         if (getStatus() == TaskStatus.CANCELED) {
           return;
         }
+        chromPlot.getXYPlot().setNotify(false);
         chromPlot.removeAllFeatureDataSets();
         dataSetsAndRenderers
             .forEach((dataSet, renderer) -> chromPlot.addPeakDataset(dataSet, renderer));
-=======
-        chromPlot.getXYPlot().setNotify(false);
-        chromPlot.removeAllFeatureDataSets();
-        features.forEach(dataSet -> {
-          PeakTICPlotRenderer renderer = new PeakTICPlotRenderer();
-          renderer.setDefaultToolTipGenerator(new TICToolTipGenerator());
-          renderer.setSeriesPaint(0, dataSet.getFeature().getDataFile().getColorAWT());
-          renderer.setSeriesFillPaint(0, dataSet.getFeature().getDataFile().getColorAWT());
-          chromPlot.addPeakDataset(dataSet,
-              renderer);
-        });
         chromPlot.getXYPlot().setNotify(true);
         chromPlot.getChart().fireChartChanged();
->>>>>>> 9076c147
       });
 
       setStatus(TaskStatus.FINISHED);
@@ -649,20 +641,16 @@
       }
 
       Platform.runLater(() -> {
-<<<<<<< HEAD
         if (getStatus() == TaskStatus.CANCELED) {
           return;
         }
-=======
         spectrumPlot.getXYPlot().setNotify(false);
->>>>>>> 9076c147
         spectrumPlot.removeAllDataSets();
         filesAndDataSets.keySet().forEach(rawDataFile -> spectrumPlot
             .addDataSet(filesAndDataSets.get(rawDataFile), rawDataFile.getColorAWT(), true));
         spectrumPlot.getXYPlot().setNotify(true);
         spectrumPlot.getChart().fireChartChanged();
       });
-      finishedPerc = 1.d;
       setStatus(TaskStatus.FINISHED);
     }
   }
