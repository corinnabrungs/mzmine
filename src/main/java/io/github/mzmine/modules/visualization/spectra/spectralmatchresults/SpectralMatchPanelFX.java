/*
 * Copyright (c) 2004-2023 The MZmine Development Team
 *
 * Permission is hereby granted, free of charge, to any person
 * obtaining a copy of this software and associated documentation
 * files (the "Software"), to deal in the Software without
 * restriction, including without limitation the rights to use,
 * copy, modify, merge, publish, distribute, sublicense, and/or sell
 * copies of the Software, and to permit persons to whom the
 * Software is furnished to do so, subject to the following
 * conditions:
 *
 * The above copyright notice and this permission notice shall be
 * included in all copies or substantial portions of the Software.
 *
 * THE SOFTWARE IS PROVIDED "AS IS", WITHOUT WARRANTY OF ANY KIND,
 * EXPRESS OR IMPLIED, INCLUDING BUT NOT LIMITED TO THE WARRANTIES
 * OF MERCHANTABILITY, FITNESS FOR A PARTICULAR PURPOSE AND
 * NONINFRINGEMENT. IN NO EVENT SHALL THE AUTHORS OR COPYRIGHT
 * HOLDERS BE LIABLE FOR ANY CLAIM, DAMAGES OR OTHER LIABILITY,
 * WHETHER IN AN ACTION OF CONTRACT, TORT OR OTHERWISE, ARISING
 * FROM, OUT OF OR IN CONNECTION WITH THE SOFTWARE OR THE USE OR
 * OTHER DEALINGS IN THE SOFTWARE.
 */

package io.github.mzmine.modules.visualization.spectra.spectralmatchresults;

import io.github.mzmine.gui.chartbasics.chartthemes.EStandardChartTheme;
import io.github.mzmine.gui.chartbasics.gui.javafx.EChartViewer;
import io.github.mzmine.gui.chartbasics.gui.wrapper.ChartViewWrapper;
import io.github.mzmine.gui.chartbasics.listener.AxisRangeChangedListener;
import io.github.mzmine.main.MZmineCore;
import io.github.mzmine.modules.visualization.molstructure.Structure2DComponent;
import io.github.mzmine.parameters.ParameterSet;
import io.github.mzmine.parameters.parametertypes.filenames.FileNameParameter;
import io.github.mzmine.util.MirrorChartFactory;
import io.github.mzmine.util.color.ColorScaleUtil;
import io.github.mzmine.util.color.SimpleColorPalette;
import io.github.mzmine.util.io.ClipboardWriter;
import io.github.mzmine.util.javafx.FxColorUtil;
import io.github.mzmine.util.javafx.FxIconUtil;
import io.github.mzmine.util.spectraldb.entry.DBEntryField;
import io.github.mzmine.util.spectraldb.entry.DataPointsTag;
import io.github.mzmine.util.spectraldb.entry.SpectralDBAnnotation;
import io.github.mzmine.util.spectraldb.entry.SpectralLibraryEntry;
import java.awt.Dimension;
import java.io.File;
import java.lang.reflect.InvocationTargetException;
import java.text.DecimalFormat;
import java.util.concurrent.atomic.AtomicReference;
import java.util.logging.Level;
import java.util.logging.Logger;
import javafx.geometry.HPos;
import javafx.geometry.Insets;
import javafx.geometry.Pos;
import javafx.scene.Node;
import javafx.scene.control.Button;
import javafx.scene.control.Label;
import javafx.scene.control.ScrollPane;
import javafx.scene.control.ScrollPane.ScrollBarPolicy;
import javafx.scene.control.Tooltip;
import javafx.scene.image.Image;
import javafx.scene.image.ImageView;
import javafx.scene.layout.BorderPane;
import javafx.scene.layout.ColumnConstraints;
import javafx.scene.layout.GridPane;
import javafx.scene.layout.HBox;
import javafx.scene.layout.Pane;
import javafx.scene.layout.Priority;
import javafx.scene.layout.Region;
import javafx.scene.layout.VBox;
import javafx.scene.paint.Color;
import javafx.scene.text.Font;
import javafx.stage.FileChooser;
import javafx.util.Duration;
import javax.swing.JFrame;
import javax.swing.SwingUtilities;
import org.controlsfx.control.Notifications;
import org.jetbrains.annotations.Nullable;
import org.jfree.chart.axis.NumberAxis;
import org.jfree.chart.axis.ValueAxis;
import org.jfree.chart.plot.CombinedDomainXYPlot;
import org.jfree.chart.plot.XYPlot;
import org.jfree.data.Range;
import org.openscience.cdk.DefaultChemObjectBuilder;
import org.openscience.cdk.exception.CDKException;
import org.openscience.cdk.exception.InvalidSmilesException;
import org.openscience.cdk.inchi.InChIGeneratorFactory;
import org.openscience.cdk.inchi.InChIToStructure;
import org.openscience.cdk.interfaces.IAtomContainer;
import org.openscience.cdk.smiles.SmilesParser;

public class SpectralMatchPanelFX extends GridPane {

  public static final int META_WIDTH = 500;
  public static final int ENTRY_HEIGHT = 400;
  public static final int STRUCTURE_HEIGHT = 150;
  public static final double MIN_COS_COLOR_VALUE = 0.5;
  public static final double MAX_COS_COLOR_VALUE = 1.0;
  protected static final Image iconAll = FxIconUtil.loadImageFromResources(
      "icons/exp_graph_all.png");
  protected static final Image iconPdf = FxIconUtil.loadImageFromResources(
      "icons/exp_graph_pdf.png");
  protected static final Image iconEps = FxIconUtil.loadImageFromResources(
      "icons/exp_graph_eps.png");
  protected static final Image iconEmf = FxIconUtil.loadImageFromResources(
      "icons/exp_graph_emf.png");
  protected static final Image iconSvg = FxIconUtil.loadImageFromResources(
      "icons/exp_graph_svg.png");
  private static final int ICON_WIDTH = 50;
  private static final DecimalFormat COS_FORM = new DecimalFormat("0.000");
  // min color is a darker red
  // max color is a darker green
  public static Color MAX_COS_COLOR = Color.web("0x388E3C");
  public static Color MIN_COS_COLOR = Color.web("0xE30B0B");
  private static Font font;
  private final Logger logger = Logger.getLogger(this.getClass().getName());
  private final EChartViewer mirrorChart;
  private final SpectralDBAnnotation hit;
  private final BorderPane mirrorChartWrapper;
  private final EStandardChartTheme theme;
  private boolean setCoupleZoomY;
  private XYPlot queryPlot;
  private XYPlot libraryPlot;
  private VBox metaDataPanel;
  private ScrollPane metaDataScroll;
  private GridPane pnExport;
  private Label lblScore;
  private Label lblHit;
<<<<<<< HEAD
=======
  private SpectralMatchPanel swingPanel;
>>>>>>> 27981ada

  public SpectralMatchPanelFX(SpectralDBAnnotation hit) {
    super();

    this.hit = hit;

    setMinSize(750, 200);

    theme = MZmineCore.getConfiguration().getDefaultChartTheme();
    SimpleColorPalette palette = MZmineCore.getConfiguration().getDefaultColorPalette();

    MAX_COS_COLOR = palette.getPositiveColor();
    MIN_COS_COLOR = palette.getNegativeColor();

    var pnTitle = createTitlePane();

    metaDataScroll = createMetaDataPane();

    mirrorChart = MirrorChartFactory.createMirrorPlotFromSpectralDBPeakIdentity(hit);
    MZmineCore.getConfiguration().getDefaultChartTheme().apply(mirrorChart.getChart());
    mirrorChartWrapper = new BorderPane();
    mirrorChartWrapper.setCenter(mirrorChart);

    coupleZoomYListener();

    // put into main
    ColumnConstraints ccSpectrum = new ColumnConstraints(400, -1, Region.USE_COMPUTED_SIZE,
        Priority.ALWAYS, HPos.CENTER, true);
    ColumnConstraints ccMetadata = new ColumnConstraints(META_WIDTH + 30, META_WIDTH + 30,
        Region.USE_COMPUTED_SIZE, Priority.NEVER, HPos.LEFT, false);

    add(pnTitle, 0, 0, 2, 1);
    add(mirrorChartWrapper, 0, 1);
    add(metaDataScroll, 1, 1);

    getColumnConstraints().add(0, ccSpectrum);
    getColumnConstraints().add(1, ccMetadata);

//    setBorder(new Border(new BorderStroke(Color.BLACK, BorderStrokeStyle.SOLID, CornerRadii.EMPTY,
//        BorderWidths.DEFAULT)));
  }

  private Pane createTitlePane() {
    String explIntTooltip = "Explained library intensity for matched library signals divided by all library signal intensities";
    String matchedSignalsTooltip = "Matched library signals divided by all library signals";

    String styleWhiteScoreSmall = "white-score-label-small";
    // create Top panel
    double simScore = hit.getSimilarity().getScore();
    Color gradientCol = FxColorUtil.awtColorToFX(
        ColorScaleUtil.getColor(FxColorUtil.fxColorToAWT(MIN_COS_COLOR),
            FxColorUtil.fxColorToAWT(MAX_COS_COLOR), MIN_COS_COLOR_VALUE, MAX_COS_COLOR_VALUE,
            simScore));

    lblHit = createLabel(hit.getCompoundName(), "white-larger-label");

    String simScoreTooltip =
        "Cosine similarity of raw data scan (top, blue) and database scan: " + COS_FORM.format(
            simScore);
    lblScore = createLabel(COS_FORM.format(simScore), simScoreTooltip, "white-score-label");

    var totalSignals = hit.getLibraryDataPoints(DataPointsTag.FILTERED).length;
    var overlap = hit.getSimilarity().getOverlap();
    var lblMatched = createLabel("%d / %d".formatted(overlap, totalSignals), matchedSignalsTooltip,
        styleWhiteScoreSmall);

    var intensity = hit.getSimilarity().getExplainedLibraryIntensity();
    var lblExplained = createLabel(COS_FORM.format(intensity), explIntTooltip,
        styleWhiteScoreSmall);

    lblExplained.getStyleClass().add(styleWhiteScoreSmall);

    var leftScores = new VBox(0, lblMatched, lblExplained);
    leftScores.setAlignment(Pos.CENTER);

    var scoreDef = new VBox(0,
        createLabel("Matched signals:", matchedSignalsTooltip, styleWhiteScoreSmall),
        createLabel("Expl. intensity:", explIntTooltip, styleWhiteScoreSmall));
    scoreDef.setAlignment(Pos.CENTER_RIGHT);

    var scoreBox = new HBox(5, scoreDef, leftScores, lblScore);
    scoreBox.setPadding(new Insets(0, 5, 0, 10));
    scoreBox.setAlignment(Pos.CENTER);

    var titlePane = new BorderPane(lblHit);
    titlePane.setRight(scoreBox);

    titlePane.setPadding(new Insets(2));

    titlePane.setStyle("-fx-background-color: " + FxColorUtil.colorToHex(gradientCol));

    return titlePane;
  }

  private Label createLabel(final String label, final String styleClass) {
    return createLabel(label, null, styleClass);
  }

  private Label createLabel(final String label, String tooltip, final String styleClass) {
    Label lbl = new Label(label);
    lbl.getStyleClass().add(styleClass);
    if (tooltip != null) {
      lbl.setTooltip(new Tooltip(tooltip));
    }
    return lbl;
  }

  private ScrollPane createMetaDataPane() {
    metaDataPanel = new VBox();
    metaDataPanel.getStyleClass().add("region");

    // preview panel
    BorderPane pnPreview2D = new BorderPane();
    pnPreview2D.getStyleClass().add("region");
    pnPreview2D.setPrefSize(META_WIDTH, STRUCTURE_HEIGHT);
    pnPreview2D.setMinSize(META_WIDTH, STRUCTURE_HEIGHT);
    pnPreview2D.setMaxSize(META_WIDTH, STRUCTURE_HEIGHT);

    // TODO! - Export functionality for Java FX nodes
    pnExport = new GridPane(); // wrapped in additional pane before
    pnExport.getStyleClass().add("region");

    pnPreview2D.setRight(pnExport);
    addExportButtons(MZmineCore.getConfiguration()
        .getModuleParameters(SpectraIdentificationResultsModule.class));

    Node newComponent = null;

    // check for INCHI
    IAtomContainer molecule = parseStructure(hit);

    // try to draw the component
    if (molecule != null) {
      try {
        newComponent = new Structure2DComponent(molecule, theme.getRegularFont());
      } catch (Exception e) {
        String errorMessage = "Could not load 2D structure\n" + "Exception: ";
        logger.log(Level.WARNING, errorMessage, e);
        newComponent = new Label(errorMessage);
        ((Label) newComponent).setWrapText(true);
      }
      pnPreview2D.setCenter(newComponent);

      metaDataPanel.getChildren().add(pnPreview2D);
    }

    ColumnConstraints ccMetadata1 = new ColumnConstraints(META_WIDTH / 2d, -1, Double.MAX_VALUE,
        Priority.ALWAYS, HPos.LEFT, false);
    ColumnConstraints ccMetadata2 = new ColumnConstraints(META_WIDTH / 2d, -1, Double.MAX_VALUE,
        Priority.ALWAYS, HPos.LEFT, false);
    ccMetadata1.setPercentWidth(50);
    ccMetadata2.setPercentWidth(50);

    GridPane g1 = new GridPane();
//    g1.getStyleClass().add("region");

    BorderPane pnCompounds = extractMetaData("Compound information", hit.getEntry(),
        DBEntryField.COMPOUND_FIELDS);
    BorderPane panelInstrument = extractMetaData("Instrument information", hit.getEntry(),
        DBEntryField.INSTRUMENT_FIELDS);

    BorderPane pnDB = extractMetaData("Database links", hit.getEntry(),
        DBEntryField.DATABASE_FIELDS);
    BorderPane pnOther = extractMetaData("Other information", hit.getEntry(),
        DBEntryField.OTHER_FIELDS);
    BorderPane pnLib = extractLibraryPanel(hit.getEntry());

    var leftBox = new VBox(4, pnCompounds);
    leftBox.setPadding(Insets.EMPTY);
    var rightBox = new VBox(4, panelInstrument, pnOther, pnDB, pnLib);
    rightBox.setPadding(new Insets(0, 0, 0, 15));
    g1.getColumnConstraints().add(0, ccMetadata1);
    g1.getColumnConstraints().add(1, ccMetadata2);
    g1.add(leftBox, 0, 0);
    g1.add(rightBox, 1, 0);

    metaDataPanel.getChildren().add(g1);
    metaDataPanel.setMinSize(META_WIDTH, ENTRY_HEIGHT);
    metaDataPanel.setPrefSize(META_WIDTH, -1);

    metaDataScroll = new ScrollPane(metaDataPanel);
    metaDataScroll.setHbarPolicy(ScrollBarPolicy.AS_NEEDED);
    metaDataScroll.setVbarPolicy(ScrollBarPolicy.AS_NEEDED);
    metaDataScroll.setFitToWidth(true);
    metaDataScroll.setFitToHeight(true);
    int margin = 20;
    metaDataScroll.setMinSize(META_WIDTH + margin, ENTRY_HEIGHT + margin);
    metaDataScroll.setMaxSize(META_WIDTH + margin, ENTRY_HEIGHT + margin);
    metaDataScroll.setPrefSize(META_WIDTH + margin, ENTRY_HEIGHT + margin);

    return metaDataScroll;
  }

  private BorderPane extractLibraryPanel(SpectralLibraryEntry entry) {
    final Label library = new Label("Spectral library: " + entry.getLibraryName());
    return new BorderPane(library);
  }

  private IAtomContainer parseStructure(final SpectralDBAnnotation hit) {
    String inchiString = hit.getEntry().getField(DBEntryField.INCHI).orElse("n/a").toString();
    String smilesString = hit.getEntry().getField(DBEntryField.SMILES).orElse("n/a").toString();
    if (!inchiString.equalsIgnoreCase("n/a") && !inchiString.isBlank()) {
      var molecule = parseInChi(hit);
      if (molecule != null) {
        return molecule;
      }
    }
    // check for smiles
    if (!smilesString.equalsIgnoreCase("n/a") && !smilesString.isBlank()) {
      var molecule = parseSmiles(hit);
      if (molecule != null) {
        return molecule;
      }
    }
    return null;
  }

  private void coupleZoomYListener() {
    CombinedDomainXYPlot domainPlot = (CombinedDomainXYPlot) mirrorChart.getChart().getXYPlot();
    NumberAxis axis = (NumberAxis) domainPlot.getDomainAxis();
    axis.setLabel("m/z");
    queryPlot = (XYPlot) domainPlot.getSubplots().get(0);
    libraryPlot = (XYPlot) domainPlot.getSubplots().get(1);
    queryPlot.getRangeAxis().addChangeListener(new AxisRangeChangedListener(null) {
      @Override
      public void axisRangeChanged(ChartViewWrapper chart, ValueAxis axis, Range lastR,
          Range newR) {
        rangeHasChanged(newR);
      }
    });
    libraryPlot.getRangeAxis().addChangeListener(new AxisRangeChangedListener(null) {
      @Override
      public void axisRangeChanged(ChartViewWrapper chart, ValueAxis axis, Range lastR,
          Range newR) {
        rangeHasChanged(newR);
      }
    });
  }

  /**
   * Apply changes to all other charts
   *
   * @param range
   */
  private void rangeHasChanged(Range range) {
    if (setCoupleZoomY) {
      ValueAxis axis = libraryPlot.getRangeAxis();
      ValueAxis axisQuery = queryPlot.getRangeAxis();
      // is this range still active or was it changed again?
      final Range axisRange = axis.getRange();
      final Range queryRange = axisQuery.getRange();
      if (axisRange.equals(range) ^ queryRange.equals(range)) {
        if (!axisRange.equals(range)) {
          axis.setRange(range);
        }
        if (!queryRange.equals(range)) {
          axisQuery.setRange(range);
        }
      }
    }
  }

  public EChartViewer getMirrorChart() {
    return mirrorChart;
  }

  public void setCoupleZoomY(boolean selected) {
    setCoupleZoomY = selected;
  }

  private IAtomContainer parseInChi(SpectralDBAnnotation hit) {
    String inchiString = hit.getEntry().getField(DBEntryField.INCHI).orElse("n/a").toString();
    InChIGeneratorFactory factory;
    IAtomContainer molecule;
    if (inchiString.equalsIgnoreCase("n/a") || inchiString.isBlank()) {
      return null;
    }
    try {
      factory = InChIGeneratorFactory.getInstance();
      // Get InChIToStructure
      InChIToStructure inchiToStructure = factory.getInChIToStructure(inchiString,
          DefaultChemObjectBuilder.getInstance());
      molecule = inchiToStructure.getAtomContainer();
      return molecule;
    } catch (CDKException e) {
      String errorMessage = "Could not load 2D structure\n" + "Exception: ";
      logger.log(Level.WARNING, errorMessage, e);
      return null;
    }
  }

  private IAtomContainer parseSmiles(SpectralDBAnnotation hit) {
    SmilesParser smilesParser = new SmilesParser(DefaultChemObjectBuilder.getInstance());
    String smilesString = hit.getEntry().getField(DBEntryField.SMILES).orElse("n/a").toString();
    IAtomContainer molecule;
    if (smilesString.equalsIgnoreCase("n/a") || smilesString.isBlank()) {
      return null;
    }
    try {
      molecule = smilesParser.parseSmiles(smilesString);
      return molecule;
    } catch (InvalidSmilesException e1) {
      String errorMessage = "Could not load 2D structure\n" + "Exception: ";
      logger.log(Level.WARNING, errorMessage, e1);
      return null;
    }
  }


  private BorderPane extractMetaData(String title, SpectralLibraryEntry entry,
      DBEntryField[] other) {
    VBox panelOther = new VBox();
    panelOther.setAlignment(Pos.TOP_LEFT);

    for (DBEntryField db : other) {
      String o = entry.getField(db).orElse("n/a").toString();
      if (!o.equalsIgnoreCase("n/a")) {
        Label text = new Label(db.toString() + ": " + o);
        text.setWrapText(true);
        text.setOnMouseClicked(event -> {
          ClipboardWriter.writeToClipBoard(o);
          Notifications.create().title("Copied to clipboard").hideAfter(new Duration(2500))
              .owner(MZmineCore.getDesktop().getMainWindow()).show();

          // Other option for overlay
//          var popOver = new PopOver();
//          popOver.setContentNode(new Label("Copied to clipboard"));
//          popOver.setAutoHide(true);
//          popOver.setAutoFix(true);
//          popOver.setHideOnEscape(true);
//          popOver.setDetachable(true);
//          popOver.setDetached(false);
//          popOver.setArrowLocation(ArrowLocation.LEFT_BOTTOM);
//
//          PauseTransition pause = new PauseTransition(Duration.seconds(2.5));
//          pause.setOnFinished(e -> popOver.hide());
//          pause.play();
//
//          popOver.show(text);

        });

        panelOther.getChildren().addAll(text);
      }
    }

    Label otherInfo = new Label(title);
    otherInfo.getStyleClass().add("bold-title-label");
    BorderPane pn = new BorderPane(panelOther);
    pn.setTop(otherInfo);
    return pn;
  }

  public void applySettings(@Nullable ParameterSet param) {
    pnExport.getChildren().removeAll();
    if (param == null) {
      return;
    }
    addExportButtons(param);
  }

  /**
   * @param param {@link SpectraIdentificationResultsParameters}
   */
  private void addExportButtons(ParameterSet param) {
    Button btnExport = null;

    // TODO does not work - so remove
    //    if (true) {
    //      return;
    //    }

    //    if (param.getParameter(SpectraIdentificationResultsParameters.all).getValue()) {
    //      ImageView img = new ImageView(iconAll);
    //      img.setPreserveRatio(true);
    //      img.setFitWidth(ICON_WIDTH);
    //      btnExport = new Button(null, img);
    //      btnExport.setMaxSize(ICON_WIDTH + 6, ICON_WIDTH + 6);
    //      btnExport.setOnAction(e -> exportToGraphics("all"));
    //      pnExport.add(btnExport, 0, 0);
    //    }

    if (param.getParameter(SpectraIdentificationResultsParameters.pdf).getValue()) {
      ImageView img = new ImageView(iconPdf);
      img.setPreserveRatio(true);
      img.setFitWidth(ICON_WIDTH);
      btnExport = new Button(null, img);
      btnExport.setMaxSize(ICON_WIDTH + 6, ICON_WIDTH + 6);
      btnExport.setOnAction(e -> exportToGraphics("pdf"));
      pnExport.add(btnExport, 0, 1);
    }

    if (param.getParameter(SpectraIdentificationResultsParameters.emf).getValue()) {
      ImageView img = new ImageView(iconEmf);
      img.setPreserveRatio(true);
      img.setFitWidth(ICON_WIDTH);
      btnExport = new Button(null, img);
      btnExport.setMaxSize(ICON_WIDTH + 6, ICON_WIDTH + 6);
      btnExport.setOnAction(e -> exportToGraphics("emf"));
      pnExport.add(btnExport, 0, 2);
    }

    if (param.getParameter(SpectraIdentificationResultsParameters.eps).getValue()) {
      ImageView img = new ImageView(iconEps);
      img.setPreserveRatio(true);
      img.setFitWidth(ICON_WIDTH);
      btnExport = new Button(null, img);
      btnExport.setMaxSize(ICON_WIDTH + 6, ICON_WIDTH + 6);
      btnExport.setOnAction(e -> exportToGraphics("eps"));
      pnExport.add(btnExport, 0, 3);
    }

    //TODO SVG broken somehow
    //    if (param.getParameter(SpectraIdentificationResultsParameters.svg).getValue()) {
    //      ImageView img = new ImageView(iconSvg);
    //      img.setPreserveRatio(true);
    //      img.setFitWidth(ICON_WIDTH);
    //      btnExport = new Button(null, img);
    //      btnExport.setMaxSize(ICON_WIDTH + 6, ICON_WIDTH + 6);
    //      btnExport.setOnAction(e -> exportToGraphics("svg"));
    //      pnExport.add(btnExport, 0, 4);
    //    }
  }

  /**
   * Please don't look into this method.
   *
   * @param format The format specifier to export this node to.
   */
  public void exportToGraphics(String format) {

    // old path
    FileNameParameter param = MZmineCore.getConfiguration()
        .getModuleParameters(SpectraIdentificationResultsModule.class)
        .getParameter(SpectraIdentificationResultsParameters.file);
    final FileChooser chooser;
    if (param.getValue() != null) {
      chooser = new FileChooser();
      chooser.setInitialDirectory(param.getValue().getParentFile());
    } else {
      chooser = new FileChooser();
    }

    // this is so unbelievably dirty
    // i'm so sorry ~SteffenHeu
    final JFrame[] frame = new JFrame[1];
    logger.info("Creating dummy window for spectral match export...");
    SpectralMatchPanel[] swingPanel = new SpectralMatchPanel[1];
    SwingUtilities.invokeLater(() -> {
      frame[0] = new JFrame();
      swingPanel[0] = new SpectralMatchPanel(hit);
      frame[0].setContentPane(swingPanel[0]);
      frame[0].revalidate();
      frame[0].setVisible(true);
      frame[0].toBack();
      swingPanel[0].calculateAndSetSize();
    });

    // get file
    File file = chooser.showSaveDialog(null);
    if (file != null) {
      swingPanel[0].exportToGraphics(format, file);
    }

    logger.info("Disposing dummy window for spectral match export...");
    SwingUtilities.invokeLater(() -> frame[0].dispose());

    // it works though, until we figure something out
  }

  /**
   * Please don't look into this method. Used for batch exporting
   *
   * @param format The format specifier to export this node to.
   */
  public Dimension exportToGraphics(String format, File path)
      throws InterruptedException, InvocationTargetException {

    // this is so unbelievably dirty
    // i'm so sorry ~SteffenHeu
    AtomicReference<Dimension> dim = new AtomicReference<>();
    logger.info("Creating dummy window for spectral match export...");
    SwingUtilities.invokeAndWait(() -> {
      final var frame = new JFrame();
      var swingPanel = new SpectralMatchPanel(hit);
      frame.setContentPane(swingPanel);
      frame.revalidate();
      frame.setVisible(true);
      frame.toBack();
      swingPanel.calculateAndSetSize();
      swingPanel.exportToGraphics(format, path);
      dim.set(swingPanel.getSize());
      logger.info("Disposing dummy window for spectral match export...");
      frame.dispose();
    });

    // it works though, until we figure something out
    return dim.get();
  }

  public SpectralDBAnnotation getHit() {
    return hit;
  }

}



































<|MERGE_RESOLUTION|>--- conflicted
+++ resolved
@@ -127,10 +127,6 @@
   private GridPane pnExport;
   private Label lblScore;
   private Label lblHit;
-<<<<<<< HEAD
-=======
-  private SpectralMatchPanel swingPanel;
->>>>>>> 27981ada
 
   public SpectralMatchPanelFX(SpectralDBAnnotation hit) {
     super();
