/*
 * Copyright 2006-2020 The MZmine Development Team
 *
 * This file is part of MZmine.
 *
 * MZmine is free software; you can redistribute it and/or modify it under the terms of the GNU
 * General Public License as published by the Free Software Foundation; either version 2 of the
 * License, or (at your option) any later version.
 *
 * MZmine is distributed in the hope that it will be useful, but WITHOUT ANY WARRANTY; without even
 * the implied warranty of MERCHANTABILITY or FITNESS FOR A PARTICULAR PURPOSE. See the GNU General
 * Public License for more details.
 *
 * You should have received a copy of the GNU General Public License along with MZmine; if not,
 * write to the Free Software Foundation, Inc., 51 Franklin St, Fifth Floor, Boston, MA 02110-1301
 * USA
 */

package io.github.mzmine.modules.visualization.chromatogramandspectra;

import com.google.common.collect.Range;
import io.github.mzmine.datamodel.RawDataFile;
import io.github.mzmine.datamodel.features.ModularFeature;
import io.github.mzmine.datamodel.features.ModularFeatureList;
import io.github.mzmine.main.MZmineCore;
import io.github.mzmine.modules.dataprocessing.featdet_manual.ManualFeature;
import io.github.mzmine.modules.visualization.chromatogram.FeatureDataSet;
import io.github.mzmine.modules.visualization.chromatogram.FeatureTICRenderer;
import io.github.mzmine.modules.visualization.chromatogram.TICPlot;
import io.github.mzmine.parameters.parametertypes.selectors.ScanSelection;
import io.github.mzmine.taskcontrol.AbstractTask;
import io.github.mzmine.taskcontrol.TaskStatus;
import io.github.mzmine.util.FeatureConvertors;
import io.github.mzmine.util.ManualFeatureUtils;
import java.text.NumberFormat;
import java.util.ArrayList;
import java.util.Collection;
import java.util.HashMap;
import java.util.List;
import java.util.logging.Logger;
import javafx.application.Platform;

/**
 * Calculates The feature data sets in a new thread to safe perfomance and not make the gui freeze.
 * Nested class because it uses the {@link ChromatogramAndSpectraVisualizer#chromPlot} member.
 */
public class FeatureDataSetCalc extends AbstractTask {

  public static final Logger logger = Logger.getLogger(FeatureDataSetCalc.class.getName());

  private final NumberFormat mzFormat;
  private final Collection<RawDataFile> rawDataFiles;
  private final Range<Double> mzRange;
  private int doneFiles;
  private final List<FeatureDataSet> features;
  private final HashMap<FeatureDataSet, FeatureTICRenderer> dataSetsAndRenderers;
  private final TICPlot chromPlot;
  private final ScanSelection scanSelection;

  public FeatureDataSetCalc(final Collection<RawDataFile> rawDataFiles, final Range<Double> mzRange,
      ScanSelection scanSelection, TICPlot chromPlot) {
    super(null); // no new data stored -> null
    this.rawDataFiles = rawDataFiles;
    this.mzRange = mzRange;
    this.chromPlot = chromPlot;
    this.scanSelection = scanSelection;
    doneFiles = 0;
    setStatus(TaskStatus.WAITING);
    features = new ArrayList<>();
    dataSetsAndRenderers = new HashMap<>();
    mzFormat = MZmineCore.getConfiguration().getMZFormat();
  }

  @Override
  public String getTaskDescription() {
    return "Calculating base peak chromatogram(s) of m/z "
        + mzFormat.format((mzRange.upperEndpoint() + mzRange.lowerEndpoint()) / 2) + " in "
        + rawDataFiles.size() + " file(s).";
  }

  @Override
  public double getFinishedPercentage() {
    // + 1 because we count the generation of the data sets, too.
    return ((double) doneFiles / (rawDataFiles.size() + 1));
  }

  @Override
  public void run() {
    setStatus(TaskStatus.PROCESSING);

    // TODO: new ModularFeatureList name
<<<<<<< HEAD
    ModularFeatureList newFeatureList = new ModularFeatureList("Feature list " + this.hashCode());
    newFeatureList
        .setForceFeatureDataIntoRam(true); // temporary flist for previews -> store in ram.
=======
    ModularFeatureList newFeatureList = new ModularFeatureList("Feature list " + this.hashCode(),
        null, new ArrayList<>(rawDataFiles));
>>>>>>> 0d885a58

    for (RawDataFile rawDataFile : rawDataFiles) {
      if (getStatus() == TaskStatus.CANCELED) {
        return;
      }

      ManualFeature feature = ManualFeatureUtils.pickFeatureManually(rawDataFile,
          rawDataFile.getDataRTRange(scanSelection.getMsLevel()), mzRange);
      if (feature != null && feature.getScanNumbers() != null
          && feature.getScanNumbers().length > 0) {
        feature.setFeatureList(newFeatureList);
        ModularFeature modularFeature =
            FeatureConvertors.ManualFeatureToModularFeature(newFeatureList, feature);
        features.add(new FeatureDataSet(modularFeature));
      } else {
        logger.finest("No scans found for " + rawDataFile.getName());
      }
      doneFiles++;
    }

    Platform.runLater(() -> {
      if (getStatus() == TaskStatus.CANCELED) {
        return;
      }
      chromPlot.removeAllFeatureDataSets(false);
      chromPlot.addFeatureDataSets(features);
    });

    setStatus(TaskStatus.FINISHED);
  }
}<|MERGE_RESOLUTION|>--- conflicted
+++ resolved
@@ -18,6 +18,12 @@
 
 package io.github.mzmine.modules.visualization.chromatogramandspectra;
 
+import java.text.NumberFormat;
+import java.util.ArrayList;
+import java.util.Collection;
+import java.util.HashMap;
+import java.util.List;
+import java.util.logging.Logger;
 import com.google.common.collect.Range;
 import io.github.mzmine.datamodel.RawDataFile;
 import io.github.mzmine.datamodel.features.ModularFeature;
@@ -32,12 +38,6 @@
 import io.github.mzmine.taskcontrol.TaskStatus;
 import io.github.mzmine.util.FeatureConvertors;
 import io.github.mzmine.util.ManualFeatureUtils;
-import java.text.NumberFormat;
-import java.util.ArrayList;
-import java.util.Collection;
-import java.util.HashMap;
-import java.util.List;
-import java.util.logging.Logger;
 import javafx.application.Platform;
 
 /**
@@ -89,14 +89,8 @@
     setStatus(TaskStatus.PROCESSING);
 
     // TODO: new ModularFeatureList name
-<<<<<<< HEAD
-    ModularFeatureList newFeatureList = new ModularFeatureList("Feature list " + this.hashCode());
-    newFeatureList
-        .setForceFeatureDataIntoRam(true); // temporary flist for previews -> store in ram.
-=======
     ModularFeatureList newFeatureList = new ModularFeatureList("Feature list " + this.hashCode(),
         null, new ArrayList<>(rawDataFiles));
->>>>>>> 0d885a58
 
     for (RawDataFile rawDataFile : rawDataFiles) {
       if (getStatus() == TaskStatus.CANCELED) {
