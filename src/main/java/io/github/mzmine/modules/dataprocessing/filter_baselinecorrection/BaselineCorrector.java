/*
 * Copyright 2006-2020 The MZmine Development Team
 *
 * This file is part of MZmine.
 *
 * MZmine is free software; you can redistribute it and/or modify it under the terms of the GNU
 * General Public License as published by the Free Software Foundation; either version 2 of the
 * License, or (at your option) any later version.
 *
 * MZmine is distributed in the hope that it will be useful, but WITHOUT ANY WARRANTY; without even
 * the implied warranty of MERCHANTABILITY or FITNESS FOR A PARTICULAR PURPOSE. See the GNU General
 * Public License for more details.
 *
 * You should have received a copy of the GNU General Public License along with MZmine; if not,
 * write to the Free Software Foundation, Inc., 51 Franklin St, Fifth Floor, Boston, MA 02110-1301
 * USA
 */

package io.github.mzmine.modules.dataprocessing.filter_baselinecorrection;

import java.io.IOException;
import java.util.HashMap;
import java.util.logging.Logger;
import com.google.common.collect.Range;
import io.github.mzmine.datamodel.DataPoint;
import io.github.mzmine.datamodel.RawDataFile;
import io.github.mzmine.datamodel.Scan;
import io.github.mzmine.datamodel.impl.SimpleDataPoint;
import io.github.mzmine.datamodel.impl.SimpleScan;
import io.github.mzmine.main.MZmineCore;
import io.github.mzmine.modules.MZmineModule;
import io.github.mzmine.parameters.ParameterSet;
import io.github.mzmine.util.RangeUtils;
import io.github.mzmine.util.R.REngineType;
import io.github.mzmine.util.R.RSessionWrapper;
import io.github.mzmine.util.R.RSessionWrapperException;

/**
 * @description Abstract corrector class for baseline correction. Has to be specialized via the
 *              implementation of a "BaselineProvider".
 *
 */
public abstract class BaselineCorrector implements BaselineProvider, MZmineModule {

  // Logger.
  protected static final Logger logger = Logger.getLogger(BaselineCorrector.class.getName());

  // Processing info storage
  /**
   * String: dataFile being processed. int[]: 3 values array => { progress, progressMax, isAborted }
   */
  HashMap<RawDataFile, int[]> progressMap;

  // Filename suffix.
  private String suffix;

  // General parameters (common to all baseline correction methods).
  private REngineType rEgineType;
  private ChromatogramType chromatogramType;
  private double binWidth;
  private boolean useBins;
  private int msLevel;

  /**
   * Initialization
   */
  public BaselineCorrector() {

    // Processing info storage
    progressMap = new HashMap<RawDataFile, int[]>();
  }

  /**
   * Getting general parameters (common to all the correctors).
<<<<<<< HEAD
   *
   * @param generalParameters The parameters common to all methods (grabbed from
=======
   * 
   * @param parameters The parameters common to all methods (grabbed from
>>>>>>> 92741a45
   *        "BaselineCorrectionParameters")
   */
  public void collectCommonParameters(final ParameterSet parameters) {

    ParameterSet generalParameters;
    if (parameters != null) {
      generalParameters = parameters;
    } else if (BaselineCorrectionParameters.getBaselineCorrectionParameters() == null) {
      generalParameters =
          MZmineCore.getConfiguration().getModuleParameters(BaselineCorrectionModule.class);
    } else {
      generalParameters = BaselineCorrectionParameters.getBaselineCorrectionParameters();
    }
    // Get common parameters.
    rEgineType =
        generalParameters.getParameter(BaselineCorrectionParameters.RENGINE_TYPE).getValue();
    suffix = generalParameters.getParameter(BaselineCorrectionParameters.SUFFIX).getValue();
    chromatogramType =
        generalParameters.getParameter(BaselineCorrectionParameters.CHROMOTAGRAM_TYPE).getValue();
    binWidth = generalParameters.getParameter(BaselineCorrectionParameters.MZ_BIN_WIDTH).getValue();
    useBins = generalParameters.getParameter(BaselineCorrectionParameters.USE_MZ_BINS).getValue();
    msLevel = generalParameters.getParameter(BaselineCorrectionParameters.MS_LEVEL).getValue();
  }

  public final RawDataFile correctDatafile(final RSessionWrapper rSession,
      final RawDataFile dataFile, final ParameterSet parameters,
      final ParameterSet commonParameters) throws IOException, RSessionWrapperException {

    if (isAborted(dataFile) || !rSession.isSessionRunning())
      return null;
    // Get very last information from root module setup
    // this.setGeneralParameters(MZmineCore.getConfiguration().getModuleParameters(BaselineCorrectionModule.class));
    this.collectCommonParameters(commonParameters);

    RawDataFile correctedDataFile = null;

    RawDataFile origDataFile = dataFile;

    // Initialize progress info if not done already.
    if (!progressMap.containsKey(origDataFile))
      progressMap.put(origDataFile, new int[] {0, 0, 0});

    // Create a new temporary file to write in.
    RawDataFile newFile = MZmineCore.createNewFile(origDataFile.getName() + ' ' + suffix);

    // Determine number of bins.
    final double mzLen = origDataFile.getDataMZRange().upperEndpoint()
        - origDataFile.getDataMZRange().lowerEndpoint();
    final int numBins = useBins ? (int) Math.ceil(mzLen / binWidth) : 1;

    // Get MS levels.
    final int[] levels = origDataFile.getMSLevels();

    // Measure progress and find MS-level.
    boolean foundLevel = msLevel == 0;
    // progressMax = 0;
    for (final int level : levels) {
      final boolean isMSLevel = msLevel == level;
      final int numScans = origDataFile.getScanNumbers(level).size();
      foundLevel |= isMSLevel;
      // progressMax += isMSLevel || msLevel == 0 ? 2 * numScans +
      // numBins : numScans;
      progressMap.get(origDataFile)[1] +=
          (isMSLevel || msLevel == 0 ? 2 * numScans + numBins : numScans);
    }

    // Is the specified MS-level present?
    if (!foundLevel) {
      throw new IllegalArgumentException(
          "The data file doesn't contain data for MS-level " + msLevel + '.');
    }

    // Which chromatogram type.
    final boolean useTIC = (chromatogramType == ChromatogramType.TIC);

    // Process each MS level.
    for (final int level : levels) {

      if (!isAborted(origDataFile)) {
        if (level == msLevel || msLevel == 0) {

          // Correct baseline for this MS-level.
          if (useTIC) {
            correctTICBaselines(rSession, origDataFile, newFile, level, numBins, parameters);
          } else {
            correctBasePeakBaselines(rSession, origDataFile, newFile, level, numBins, parameters);
          }
        } else {

          // Copy scans for this MS-level.
          copyScansToWriter(origDataFile, newFile, level);
        }
      }
    }

    return newFile;
  }

  /**
   * Copy scans to RawDataFile.
   *
   * @param origDataFile dataFile of concern.
   * @param writer writer to copy scans to.
   * @param level MS-level of scans to copy.
   * @throws IOException if there are i/o problems.
   */
  private void copyScansToWriter(final RawDataFile origDataFile, final RawDataFile writer,
      final int level) throws IOException {

    logger.finest("Copy scans");

    // Get scan numbers for MS-level.
    final Scan[] scanNumbers = origDataFile.getScanNumbers(level).toArray(Scan[]::new);
    final int numScans = scanNumbers.length;

    // Create copy of scans.
    for (int scanIndex = 0; !isAborted(origDataFile) && scanIndex < numScans; scanIndex++) {

      // Get original scan.
      final Scan origScan = scanNumbers[scanIndex];

      // Get data points (m/z and intensity pairs) of the original scan
      final DataPoint[] origDataPoints = origScan.getDataPoints();
      final DataPoint[] newDataPoints = new DataPoint[origDataPoints.length];

      // Copy original data points.
      int i = 0;
      for (final DataPoint dp : origDataPoints) {
        newDataPoints[i++] = new SimpleDataPoint(dp);
      }

      // Create new copied scan.
      final SimpleScan newScan = new SimpleScan(writer, origScan);
      newScan.setDataPoints(newDataPoints);
      writer.addScan(newScan);
      progressMap.get(origDataFile)[0]++;
    }
  }

  /**
   * Correct the baselines (using base peak chromatograms).
   *
   * @param origDataFile dataFile of concern.
   * @param writer data file writer.
   * @param level the MS level.
   * @param numBins number of m/z bins.
   * @param parameters parameters specific to the actual method for baseline computing.
   * @throws IOException if there are i/o problems.
   * @throws RSessionWrapperException
   * @throws InterruptedException
   */
  private void correctBasePeakBaselines(final RSessionWrapper rSession,
      final RawDataFile origDataFile, final RawDataFile writer, final int level, final int numBins,
      final ParameterSet parameters) throws IOException, RSessionWrapperException {

    // Get scan numbers from original file.
    final Scan[] scanNumbers = origDataFile.getScanNumbers(level).toArray(Scan[]::new);
    final int numScans = scanNumbers.length;

    // Build chromatograms.
    logger.finest("Building base peak chromatograms.");
    final double[][] baseChrom = buildBasePeakChromatograms(origDataFile, level, numBins);

    // Calculate baselines: done in-place, i.e. overwrite chromatograms to
    // save memory.
    logger.finest("Calculating baselines.");
    for (int binIndex = 0; !isAborted(origDataFile) && binIndex < numBins; binIndex++) {
      baseChrom[binIndex] =
          computeBaseline(rSession, origDataFile, baseChrom[binIndex], parameters);
      progressMap.get(origDataFile)[0]++;
    }

    // Subtract baselines.
    logger.finest("Subtracting baselines.");
    for (int scanIndex = 0; !isAborted(origDataFile) && scanIndex < numScans; scanIndex++) {

      // Get original scan.
      final Scan origScan = scanNumbers[scanIndex];

      // Get data points (m/z and intensity pairs) of the original scan
      final DataPoint[] origDataPoints = origScan.getDataPoints();

      // Create and write new corrected scan.
      final SimpleScan newScan = new SimpleScan(writer, origScan);
      newScan.setDataPoints(
          subtractBasePeakBaselines(origDataFile, origDataPoints, baseChrom, numBins, scanIndex));
      writer.addScan(newScan);
      progressMap.get(origDataFile)[0]++;
    }
  }

  /**
   * Correct the baselines (using TIC chromatograms).
   *
   * @param origDataFile dataFile of concern.
   * @param writer data file writer.
   * @param level the MS level.
   * @param numBins number of m/z bins.
   * @param parameters parameters specific to the actual method for baseline computing.
   * @throws IOException if there are i/o problems.
   * @throws RSessionWrapperException
   */
  private void correctTICBaselines(final RSessionWrapper rSession, final RawDataFile origDataFile,
      final RawDataFile writer, final int level, final int numBins, final ParameterSet parameters)
      throws IOException, RSessionWrapperException {

    // Get scan numbers from original file.
    final Scan[] scanNumbers = origDataFile.getScanNumbers(level).toArray(Scan[]::new);
    final int numScans = scanNumbers.length;

    // Build chromatograms.
    logger.finest("Building TIC chromatograms.");
    final double[][] baseChrom = buildTICChromatograms(origDataFile, level, numBins);

    // Calculate baselines: done in-place, i.e. overwrite chromatograms to
    // save memory.
    logger.finest("Calculating baselines.");
    for (int binIndex = 0; !isAborted(origDataFile) && binIndex < numBins; binIndex++) {

      // Calculate baseline.
      // final double[] baseline = asymBaseline(baseChrom[binIndex]);
      final double[] baseline =
          computeBaseline(rSession, origDataFile, baseChrom[binIndex], parameters);

      // Normalize the baseline w.r.t. chromatogram (TIC).
      for (int scanIndex = 0; !isAborted(origDataFile) && scanIndex < numScans; scanIndex++) {
        final double bc = baseChrom[binIndex][scanIndex];
        if (bc != 0.0) {
          baseChrom[binIndex][scanIndex] = baseline[scanIndex] / bc;
        }
      }
      progressMap.get(origDataFile)[0]++;
    }

    // Subtract baselines.
    logger.finest("Subtracting baselines.");
    for (int scanIndex = 0; !isAborted(origDataFile) && scanIndex < numScans; scanIndex++) {

      // Get original scan.
      final Scan origScan = scanNumbers[scanIndex];

      // Get data points (m/z and intensity pairs) of the original scan
      final DataPoint[] origDataPoints = origScan.getDataPoints();

      // Create and write new corrected scan.
      final SimpleScan newScan = new SimpleScan(writer, origScan);
      newScan.setDataPoints(
          subtractTICBaselines(origDataFile, origDataPoints, baseChrom, numBins, scanIndex));
      writer.addScan(newScan);
      progressMap.get(origDataFile)[0]++;
    }

  }

  /**
   * Constructs base peak (max) chromatograms - one for each m/z bin.
   *
   * @param origDataFile dataFile of concern.
   * @param level the MS level.
   * @param numBins number of m/z bins.
   * @return the chromatograms as double[number of bins][number of scans].
   */
  private double[][] buildBasePeakChromatograms(final RawDataFile origDataFile, final int level,
      final int numBins) {

    // Get scan numbers from original file.
    final Scan[] scanNumbers = origDataFile.getScanNumbers(level).toArray(Scan[]::new);
    final int numScans = scanNumbers.length;

    // Determine MZ range.
    final Range<Double> mzRange = origDataFile.getDataMZRange();

    // Create chromatograms.
    final double[][] chromatograms = new double[numBins][numScans];

    for (int scanIndex = 0; !isAborted(origDataFile) && scanIndex < numScans; scanIndex++) {

      // Get original scan.
      final Scan scan = scanNumbers[scanIndex];

      // Process data points.
      for (final DataPoint dataPoint : scan.getDataPoints()) {

        final int bin = RangeUtils.binNumber(mzRange, numBins, dataPoint.getMZ());

        final double value = chromatograms[bin][scanIndex];
        chromatograms[bin][scanIndex] = Math.max(value, dataPoint.getIntensity());
      }
      progressMap.get(origDataFile)[0]++;
    }

    return chromatograms;
  }

  /**
   * Constructs TIC (sum) chromatograms - one for each m/z bin.
   *
   * @param origDataFile dataFile of concern.
   * @param level the MS level.
   * @param numBins number of m/z bins.
   * @return the chromatograms as double[number of bins][number of scans].
   */
  private double[][] buildTICChromatograms(final RawDataFile origDataFile, final int level,
      final int numBins) {

    // Get scan numbers from original file.
    final Scan[] scanNumbers = origDataFile.getScanNumbers(level).toArray(Scan[]::new);
    final int numScans = scanNumbers.length;

    // Determine MZ range.
    final Range<Double> mzRange = origDataFile.getDataMZRange();

    // Create chromatograms.
    final double[][] chromatograms = new double[numBins][numScans];

    for (int scanIndex = 0; !isAborted(origDataFile) && scanIndex < numScans; scanIndex++) {

      // Get original scan.
      final Scan scan = scanNumbers[scanIndex];

      // Process data points.
      for (final DataPoint dataPoint : scan.getDataPoints()) {

        chromatograms[RangeUtils.binNumber(mzRange, numBins, dataPoint.getMZ())][scanIndex] +=
            dataPoint.getIntensity();
      }
      progressMap.get(origDataFile)[0]++;
    }

    return chromatograms;
  }

  /**
   * Perform baseline correction in bins (base peak).
   *
   * @param origDataFile dataFile of concern.
   * @param dataPoints input data points to correct.
   * @param baselines the baselines - one per m/z bin.
   * @param numBins the number of m/z bins.
   * @param scanIndex the current scan index that these data points come from.
   * @return the corrected data points.
   */
  private DataPoint[] subtractBasePeakBaselines(final RawDataFile origDataFile,
      final DataPoint[] dataPoints, final double[][] baselines, final int numBins,
      final int scanIndex) {

    // Create an ArrayList for new data points.
    final DataPoint[] newDataPoints = new DataPoint[dataPoints.length];

    // Determine MZ range.
    final Range<Double> mzRange = origDataFile.getDataMZRange();

    // Loop through all original data points.
    int i = 0;
    for (final DataPoint dp : dataPoints) {

      // Subtract baseline.
      final double mz = dp.getMZ();
      final int bin = RangeUtils.binNumber(mzRange, numBins, mz);
      final double baselineIntenstity = baselines[bin][scanIndex];
      newDataPoints[i++] = baselineIntenstity <= 0.0 ? new SimpleDataPoint(dp)
          : new SimpleDataPoint(mz, Math.max(0.0, dp.getIntensity() - baselineIntenstity));
    }

    // Return the new data points.
    return newDataPoints;
  }

  /**
   * Perform baseline correction in bins (TIC).
   *
   * @param origDataFile dataFile of concern.
   * @param dataPoints input data points to correct.
   * @param baselines the baselines - one per m/z bin.
   * @param numBins the number of m/z bins.
   * @param scanIndex the current scan index that these data points come from.
   * @return the corrected data points.
   */
  private DataPoint[] subtractTICBaselines(final RawDataFile origDataFile,
      final DataPoint[] dataPoints, final double[][] baselines, final int numBins,
      final int scanIndex) {

    // Create an ArrayList for new data points.
    final DataPoint[] newDataPoints = new DataPoint[dataPoints.length];

    // Determine MZ range.
    final Range<Double> mzRange = origDataFile.getDataMZRange();

    // Loop through all original data points.
    int i = 0;
    for (final DataPoint dp : dataPoints) {

      // Subtract baseline.
      final double mz = dp.getMZ();
      final int bin = RangeUtils.binNumber(mzRange, numBins, mz);
      final double baselineIntenstity = baselines[bin][scanIndex];
      newDataPoints[i++] = baselineIntenstity <= 0.0 ? new SimpleDataPoint(dp)
          : new SimpleDataPoint(mz, Math.max(0.0, dp.getIntensity() * (1.0 - baselineIntenstity)));
    }

    // Return the new data points.
    return newDataPoints;
  }

  // Correction progress stuffs (to be called from mother Task)
  /**
   * Initializing progress info.
   *
   * @param origDataFile dataFile of concern.
   */
  public void initProgress(final RawDataFile origDataFile) {
    progressMap.put(origDataFile, new int[] {0, 0, 0});
  }

  /**
   * Getting progress.
   *
   * @param origDataFile dataFile of concern.
   * @return progress.
   */
  private int getProgress(final RawDataFile origDataFile) {
    if (progressMap.containsKey(origDataFile))
      return progressMap.get(origDataFile)[0]; // progress;
    else
      return 0;
  }

  /**
   * Getting progressMax.
   *
   * @param origDataFile dataFile of concern.
   * @return progressMax.
   */
  private int getProgressMax(final RawDataFile origDataFile) {
    if (progressMap.containsKey(origDataFile))
      return progressMap.get(origDataFile)[1]; // progressMax;
    else
      return 0;
  }

  /**
   * Getting global progress.
   *
   * @param origDataFile dataFile of concern.
   * @return The finished percentage.
   */
  public double getFinishedPercentage(final RawDataFile origDataFile) {
    int progressMax = this.getProgressMax(origDataFile);
    int progress = this.getProgress(origDataFile);
    return (progressMax == 0 ? 0.0 : (double) progress / (double) progressMax);
  }

  /**
   * Releasing progress info.
   *
   * @param origDataFile dataFile of concern.
   */
  public void clearProgress(final RawDataFile origDataFile) {
    progressMap.remove(origDataFile);
  }

  public REngineType getRengineType() {
    return this.rEgineType;
  }

  // Chromatogram type
  public ChromatogramType getChromatogramType() {
    // return
    // MZmineCore.getConfiguration().getModuleParameters(BaselineCorrectionModule.class)
    // .getParameter(BaselineCorrectionParameters.CHROMOTAGRAM_TYPE).getValue();
    return this.chromatogramType;
  }

  // Cancel processing features
  /**
   * Switch to abort processing (used from task mode)
   *
   * @param origDataFile dataFile of concern.
   * @param abort If we shall abort
   */
  public void setAbortProcessing(final RawDataFile origDataFile, boolean abort) {
    if (progressMap.containsKey(origDataFile))
      progressMap.get(origDataFile)[2] = 1;
  }

  /**
   * Check if dataFile processing has been canceled.
   *
   * @param origDataFile dataFile of concern.
   * @return True if it has.
   */
  protected boolean isAborted(final RawDataFile origDataFile) {
    if (progressMap.containsKey(origDataFile))
      return (progressMap.get(origDataFile)[2] == 1);
    else
      return false;
  }

}<|MERGE_RESOLUTION|>--- conflicted
+++ resolved
@@ -72,13 +72,8 @@
 
   /**
    * Getting general parameters (common to all the correctors).
-<<<<<<< HEAD
-   *
-   * @param generalParameters The parameters common to all methods (grabbed from
-=======
-   * 
+   *
    * @param parameters The parameters common to all methods (grabbed from
->>>>>>> 92741a45
    *        "BaselineCorrectionParameters")
    */
   public void collectCommonParameters(final ParameterSet parameters) {
