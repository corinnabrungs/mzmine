/*
 * Copyright 2006-2020 The MZmine Development Team
 *
 * This file is part of MZmine.
 *
 * MZmine is free software; you can redistribute it and/or modify it under the terms of the GNU
 * General Public License as published by the Free Software Foundation; either version 2 of the
 * License, or (at your option) any later version.
 *
 * MZmine is distributed in the hope that it will be useful, but WITHOUT ANY WARRANTY; without even
 * the implied warranty of MERCHANTABILITY or FITNESS FOR A PARTICULAR PURPOSE. See the GNU General
 * Public License for more details.
 *
 * You should have received a copy of the GNU General Public License along with MZmine; if not,
 * write to the Free Software Foundation, Inc., 51 Franklin St, Fifth Floor, Boston, MA 02110-1301
 * USA
 */

package io.github.mzmine.modules.dataprocessing.filter_groupms2;

import com.google.common.collect.Range;
<<<<<<< HEAD
import io.github.mzmine.datamodel.Frame;
import io.github.mzmine.datamodel.ImsMsMsInfo;
=======
>>>>>>> bd3c0deb
import io.github.mzmine.datamodel.MZmineProject;
import io.github.mzmine.datamodel.MergedMsMsSpectrum;
import io.github.mzmine.datamodel.RawDataFile;
import io.github.mzmine.datamodel.Scan;
import io.github.mzmine.datamodel.features.Feature;
import io.github.mzmine.datamodel.features.FeatureList;
import io.github.mzmine.datamodel.features.FeatureListRow;
<<<<<<< HEAD
import io.github.mzmine.datamodel.features.ModularFeature;
import io.github.mzmine.datamodel.features.ModularFeatureList;
import io.github.mzmine.datamodel.features.types.ImsMsMsInfoType;
import io.github.mzmine.datamodel.features.types.MobilityUnitType;
import io.github.mzmine.datamodel.features.types.numbers.MobilityType;
=======
import io.github.mzmine.datamodel.features.SimpleFeatureListAppliedMethod;
>>>>>>> bd3c0deb
import io.github.mzmine.parameters.ParameterSet;
import io.github.mzmine.parameters.parametertypes.tolerances.MZTolerance;
import io.github.mzmine.parameters.parametertypes.tolerances.RTTolerance;
import io.github.mzmine.taskcontrol.AbstractTask;
import io.github.mzmine.taskcontrol.TaskStatus;
import io.github.mzmine.util.scans.ScanUtils;
<<<<<<< HEAD
import io.github.mzmine.util.scans.SpectraMerging;
import io.github.mzmine.util.scans.SpectraMerging.MergingType;
import java.util.ArrayList;
=======
>>>>>>> bd3c0deb
import java.util.Comparator;
import java.util.List;
import java.util.logging.Level;
import java.util.logging.Logger;
import java.util.stream.Collectors;
import javafx.collections.FXCollections;
import javafx.collections.ObservableList;

/**
 * Filters out feature list rows.
 */
public class GroupMS2Task extends AbstractTask {

  // Logger.
  private static final Logger logger = Logger.getLogger(GroupMS2Task.class.getName());
  // Feature lists.
  private final MZmineProject project;
  // Parameters.
  private final ParameterSet parameters;
  // Processed rows counter
  private int processedRows, totalRows;
  private FeatureList list;
  private RTTolerance rtTol;
  private MZTolerance mzTol;
  private boolean limitRTByFeature;

  /**
   * Create the task.
   *
   * @param list         feature list to process.
   * @param parameterSet task parameters.
   */
  public GroupMS2Task(final MZmineProject project, final FeatureList list,
      final ParameterSet parameterSet) {

    // Initialize.
    this.project = project;
    parameters = parameterSet;
    rtTol = parameters.getParameter(GroupMS2Parameters.rtTol).getValue();
    mzTol = parameters.getParameter(GroupMS2Parameters.mzTol).getValue();
    limitRTByFeature = parameters.getParameter(GroupMS2Parameters.limitRTByFeature).getValue();
    this.list = list;
    processedRows = 0;
    totalRows = 0;
  }

  @Override
  public double getFinishedPercentage() {

    return totalRows == 0 ? 0.0 : (double) processedRows / (double) totalRows;
  }

  @Override
  public String getTaskDescription() {

    return "Adding all MS2 scans to their features in list " + list.getName();
  }

  @Override
  public void run() {

    try {
      setStatus(TaskStatus.PROCESSING);

      totalRows = list.getNumberOfRows();
      // for all features
      for (FeatureListRow row : list.getRows()) {
        if (isCanceled()) {
          return;
        }

        processRow(row);
        processedRows++;
      }

      list.getAppliedMethods().add(new SimpleFeatureListAppliedMethod(
          GroupMS2Module.class, parameters));
      setStatus(TaskStatus.FINISHED);
      logger.info("Finished adding all MS2 scans to their features in " + list.getName());

    } catch (Throwable t) {
      t.printStackTrace();
      setErrorMessage(t.getMessage());
      setStatus(TaskStatus.ERROR);
      logger.log(Level.SEVERE, "Error while adding all MS2 scans to their feautres", t);
    }
  }

  /**
   * Group all MS2 scans with the corresponding features (per raw data file)
   *
   * @param row
   */
  public void processRow(FeatureListRow row) {
    for (Feature f : row.getFeatures()) {
      if (f instanceof ModularFeature && ((ModularFeature) f).get(MobilityUnitType.class).getValue()
          == io.github.mzmine.datamodel.MobilityType.TIMS) {
        processTimsFeature((ModularFeature) f);
        continue;
      }
      RawDataFile raw = f.getRawDataFile();
      float frt = f.getRT();
      double fmz = f.getMZ();
      Range<Float> rtRange = f.getRawDataPointsRTRange();

      List<Scan> scans = ScanUtils.streamScans(raw, 2)
          .filter(scan -> filterScan(scan, frt, fmz, rtRange)).collect(
              Collectors.toList());

      // set list to feature
      f.setAllMS2FragmentScans(FXCollections.observableArrayList(scans));
      f.setFragmentScan(scans.stream().max(Comparator.comparingDouble(Scan::getTIC)).orElse(null));
    }
  }

  private boolean filterScan(Scan scan, float frt, double fmz,
      Range<Float> rtRange) {
    return (!limitRTByFeature || rtRange.contains(scan.getRetentionTime()))
        && rtTol.checkWithinTolerance(frt, scan.getRetentionTime())
        && scan.getPrecursorMZ() != 0
        && mzTol.checkWithinTolerance(fmz, scan.getPrecursorMZ());
  }

  private void processTimsFeature(ModularFeature feature) {

    float frt = feature.getRT();
    double fmz = feature.getMZ();
    Range<Float> rtRange = feature.getRawDataPointsRTRange();
    Float mobility = feature.get(MobilityType.class).getValue();

    List<? extends Scan> scans = feature.getRawDataFile().getScans().stream()
        .filter(scan -> rtTol.checkWithinTolerance(frt, scan.getRetentionTime())
            && scan.getMSLevel() == 2).collect(Collectors.toList());

    if (scans.isEmpty() || !(scans.get(0) instanceof Frame)) {
      return;
    }

    List<Frame> frames = (List<Frame>) scans;
    List<ImsMsMsInfo> eligibleMsMsInfos = new ArrayList<>();
    for (Frame frame : frames) {
      frame.getImsMsMsInfos().forEach(imsMsMsInfo -> {
        if (mzTol.checkWithinTolerance(fmz, imsMsMsInfo.getLargestPeakMz())) {

          // todo: maybe revisit this for a more sophisticated range check
          int mobilityScannumberOffset = frame.getMobilityScan(0).getMobilityScamNumber();
          float mobility1 = (float) frame.getMobilityForMobilityScanNumber(
              imsMsMsInfo.getSpectrumNumberRange().lowerEndpoint() - mobilityScannumberOffset);
          float mobility2 = (float) frame.getMobilityForMobilityScanNumber(
              imsMsMsInfo.getSpectrumNumberRange().upperEndpoint() - mobilityScannumberOffset);
          if (Range.singleton(mobility1).span(Range.singleton(mobility2)).contains(mobility)) {
            eligibleMsMsInfos.add(imsMsMsInfo);
          }
        }
      });
    }

    if (eligibleMsMsInfos.isEmpty()) {
      return;
    }
    feature.set(ImsMsMsInfoType.class, eligibleMsMsInfos);

    ObservableList<MergedMsMsSpectrum> msmsSpectra = FXCollections.observableArrayList();
    for (ImsMsMsInfo info : eligibleMsMsInfos) {
      MergedMsMsSpectrum spectrum = SpectraMerging
          .getMergedMsMsSpectrumForPASEF(info, 1E1, mzTol, MergingType.SUMMED,
              ((ModularFeatureList) list).getMemoryMapStorage());
      if (spectrum != null) {
        msmsSpectra.add(spectrum);
      }
    }

    if (!msmsSpectra.isEmpty()) {
      feature.setAllMS2FragmentScans(
          (ObservableList<Scan>) (ObservableList<? extends Scan>) msmsSpectra);
      MergedMsMsSpectrum best = msmsSpectra.stream()
          .max(Comparator.comparingDouble(MergedMsMsSpectrum::getTIC)).orElse(null);
      feature.setFragmentScan(best);
    }

  }
}<|MERGE_RESOLUTION|>--- conflicted
+++ resolved
@@ -1,16 +1,16 @@
 /*
  * Copyright 2006-2020 The MZmine Development Team
- *
+ * 
  * This file is part of MZmine.
- *
+ * 
  * MZmine is free software; you can redistribute it and/or modify it under the terms of the GNU
  * General Public License as published by the Free Software Foundation; either version 2 of the
  * License, or (at your option) any later version.
- *
+ * 
  * MZmine is distributed in the hope that it will be useful, but WITHOUT ANY WARRANTY; without even
  * the implied warranty of MERCHANTABILITY or FITNESS FOR A PARTICULAR PURPOSE. See the GNU General
  * Public License for more details.
- *
+ * 
  * You should have received a copy of the GNU General Public License along with MZmine; if not,
  * write to the Free Software Foundation, Inc., 51 Franklin St, Fifth Floor, Boston, MA 02110-1301
  * USA
@@ -19,11 +19,8 @@
 package io.github.mzmine.modules.dataprocessing.filter_groupms2;
 
 import com.google.common.collect.Range;
-<<<<<<< HEAD
 import io.github.mzmine.datamodel.Frame;
 import io.github.mzmine.datamodel.ImsMsMsInfo;
-=======
->>>>>>> bd3c0deb
 import io.github.mzmine.datamodel.MZmineProject;
 import io.github.mzmine.datamodel.MergedMsMsSpectrum;
 import io.github.mzmine.datamodel.RawDataFile;
@@ -31,27 +28,21 @@
 import io.github.mzmine.datamodel.features.Feature;
 import io.github.mzmine.datamodel.features.FeatureList;
 import io.github.mzmine.datamodel.features.FeatureListRow;
-<<<<<<< HEAD
+import io.github.mzmine.datamodel.features.SimpleFeatureListAppliedMethod;
 import io.github.mzmine.datamodel.features.ModularFeature;
 import io.github.mzmine.datamodel.features.ModularFeatureList;
 import io.github.mzmine.datamodel.features.types.ImsMsMsInfoType;
 import io.github.mzmine.datamodel.features.types.MobilityUnitType;
 import io.github.mzmine.datamodel.features.types.numbers.MobilityType;
-=======
-import io.github.mzmine.datamodel.features.SimpleFeatureListAppliedMethod;
->>>>>>> bd3c0deb
 import io.github.mzmine.parameters.ParameterSet;
 import io.github.mzmine.parameters.parametertypes.tolerances.MZTolerance;
 import io.github.mzmine.parameters.parametertypes.tolerances.RTTolerance;
 import io.github.mzmine.taskcontrol.AbstractTask;
 import io.github.mzmine.taskcontrol.TaskStatus;
 import io.github.mzmine.util.scans.ScanUtils;
-<<<<<<< HEAD
 import io.github.mzmine.util.scans.SpectraMerging;
 import io.github.mzmine.util.scans.SpectraMerging.MergingType;
 import java.util.ArrayList;
-=======
->>>>>>> bd3c0deb
 import java.util.Comparator;
 import java.util.List;
 import java.util.logging.Level;
@@ -81,7 +72,7 @@
   /**
    * Create the task.
    *
-   * @param list         feature list to process.
+   * @param list feature list to process.
    * @param parameterSet task parameters.
    */
   public GroupMS2Task(final MZmineProject project, final FeatureList list,
