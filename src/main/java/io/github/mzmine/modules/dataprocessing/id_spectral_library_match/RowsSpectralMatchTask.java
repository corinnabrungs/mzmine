/*
 * Copyright (c) 2004-2022 The MZmine Development Team
 *
 * Permission is hereby granted, free of charge, to any person
 * obtaining a copy of this software and associated documentation
 * files (the "Software"), to deal in the Software without
 * restriction, including without limitation the rights to use,
 * copy, modify, merge, publish, distribute, sublicense, and/or sell
 * copies of the Software, and to permit persons to whom the
 * Software is furnished to do so, subject to the following
 * conditions:
 *
 * The above copyright notice and this permission notice shall be
 * included in all copies or substantial portions of the Software.
 *
 * THE SOFTWARE IS PROVIDED "AS IS", WITHOUT WARRANTY OF ANY KIND,
 * EXPRESS OR IMPLIED, INCLUDING BUT NOT LIMITED TO THE WARRANTIES
 * OF MERCHANTABILITY, FITNESS FOR A PARTICULAR PURPOSE AND
 * NONINFRINGEMENT. IN NO EVENT SHALL THE AUTHORS OR COPYRIGHT
 * HOLDERS BE LIABLE FOR ANY CLAIM, DAMAGES OR OTHER LIABILITY,
 * WHETHER IN AN ACTION OF CONTRACT, TORT OR OTHERWISE, ARISING
 * FROM, OUT OF OR IN CONNECTION WITH THE SOFTWARE OR THE USE OR
 * OTHER DEALINGS IN THE SOFTWARE.
 */

package io.github.mzmine.modules.dataprocessing.id_spectral_library_match;

import io.github.mzmine.datamodel.DataPoint;
import io.github.mzmine.datamodel.IMSRawDataFile;
import io.github.mzmine.datamodel.MassList;
import io.github.mzmine.datamodel.MergedMsMsSpectrum;
import io.github.mzmine.datamodel.MobilityScan;
import io.github.mzmine.datamodel.MobilityType;
import io.github.mzmine.datamodel.PolarityType;
import io.github.mzmine.datamodel.Scan;
import io.github.mzmine.datamodel.features.FeatureListRow;
import io.github.mzmine.datamodel.msms.DDAMsMsInfo;
import io.github.mzmine.modules.MZmineProcessingStep;
import io.github.mzmine.modules.dataprocessing.id_ccscalc.CCSUtils;
import io.github.mzmine.modules.dataprocessing.id_spectral_library_match.SpectralLibrarySearchParameters.ScanMatchingSelection;
import io.github.mzmine.modules.dataprocessing.id_spectral_match_sort.SortSpectralMatchesTask;
import io.github.mzmine.modules.visualization.spectra.simplespectra.datapointprocessing.isotopes.MassListDeisotoper;
import io.github.mzmine.modules.visualization.spectra.simplespectra.datapointprocessing.isotopes.MassListDeisotoperParameters;
import io.github.mzmine.modules.visualization.spectra.simplespectra.spectraidentification.spectraldatabase.SingleSpectrumLibrarySearchParameters;
import io.github.mzmine.parameters.ParameterSet;
import io.github.mzmine.parameters.parametertypes.combowithinput.MsLevelFilter;
import io.github.mzmine.parameters.parametertypes.tolerances.MZTolerance;
import io.github.mzmine.parameters.parametertypes.tolerances.PercentTolerance;
import io.github.mzmine.parameters.parametertypes.tolerances.RTTolerance;
import io.github.mzmine.taskcontrol.AbstractTask;
import io.github.mzmine.util.exceptions.MissingMassListException;
import io.github.mzmine.util.scans.FragmentScanSelection;
import io.github.mzmine.util.scans.FragmentScanSelection.IncludeInputSpectra;
import io.github.mzmine.util.scans.ScanAlignment;
import io.github.mzmine.util.scans.SpectraMerging.IntensityMergingType;
import io.github.mzmine.util.scans.similarity.SpectralSimilarity;
import io.github.mzmine.util.scans.similarity.SpectralSimilarityFunction;
import io.github.mzmine.util.spectraldb.entry.DBEntryField;
import io.github.mzmine.util.spectraldb.entry.SpectralDBAnnotation;
import io.github.mzmine.util.spectraldb.entry.SpectralLibrary;
import io.github.mzmine.util.spectraldb.entry.SpectralLibraryEntry;
import java.time.Instant;
import java.util.ArrayList;
import java.util.Comparator;
import java.util.List;
import java.util.Objects;
import java.util.concurrent.atomic.AtomicInteger;
import java.util.logging.Level;
import java.util.logging.Logger;
import java.util.stream.Collectors;
import org.jetbrains.annotations.NotNull;
import org.jetbrains.annotations.Nullable;

public class RowsSpectralMatchTask extends AbstractTask {

  // isotopes to check number of signals matching
  public final static double[] DELTA_ISOTOPES = new double[]{1.0034, 1.0078, 2.0157, 1.9970};

  private static final Logger logger = Logger.getLogger(RowsSpectralMatchTask.class.getName());
  private static final String METHOD = "Spectral library search";
  protected final List<FeatureListRow> rows;
  protected final AtomicInteger finishedRows = new AtomicInteger(0);
  protected final ParameterSet parameters;
  protected final List<SpectralLibrary> libraries;
  protected final String librariesJoined;
  // remove +- 4 Da around the precursor - including the precursor signal
  // this signal does not matter for matching
  protected final MZTolerance mzToleranceRemovePrecursor = new MZTolerance(4d, 0d);
  // in some cases this task is only going to run on one scan
  protected final Scan scan;
  protected final AtomicInteger matches = new AtomicInteger(0);
  protected final MZTolerance mzToleranceSpectra;
  protected final MZTolerance mzTolerancePrecursor;
  // scan merging and ms levels
  // null when single scan is matched
  private final @Nullable ScanMatchingSelection scanMatchingSelection;
  private final MsLevelFilter msLevelFilter;
  private final AtomicInteger errorCounter = new AtomicInteger(0);
  private final int totalRows;
  private final int minMatch;
  private final boolean removePrecursor;
  private final String description;
  private final MZmineProcessingStep<SpectralSimilarityFunction> simFunction;
  private final FragmentScanSelection fragmentScanSelection;
  protected RTTolerance rtTolerance;
  protected PercentTolerance ccsTolerance;
  private boolean useRT;
  private boolean cropSpectraToOverlap;
  // remove 13C isotopes
  private boolean removeIsotopes;
  private MassListDeisotoperParameters deisotopeParam;
  // needs any signals within mzToleranceSpectra for
  // 13C, H, 2H or Cl
  private boolean needsIsotopePattern;
  private int minMatchedIsoSignals;
  private double scanPrecursorMZ;

  public RowsSpectralMatchTask(ParameterSet parameters, @NotNull Scan scan,
      @NotNull Instant moduleCallDate) {
    super(null, moduleCallDate); // no new data stored -> null
    this.parameters = parameters;
    this.scan = scan;
    this.rows = null;
    this.libraries = parameters.getValue(SpectralLibrarySearchParameters.libraries)
        .getMatchingLibraries();
    this.librariesJoined = libraries.stream().map(SpectralLibrary::getName)
        .collect(Collectors.joining(", "));
    this.description = String.format("Spectral library matching for Scan %s in %d libraries: %s",
        scan, libraries.size(), librariesJoined);

    mzToleranceSpectra = parameters.getValue(SpectralLibrarySearchParameters.mzTolerance);

    scanMatchingSelection = null;
    msLevelFilter = MsLevelFilter.of(scan.getMSLevel());

    // use precursor mz provided by user
    scanPrecursorMZ = parameters.getEmbeddedParameterValueIfSelectedOrElse(
        SingleSpectrumLibrarySearchParameters.usePrecursorMZ, scan.getPrecursorMz());

    useRT = false;
    rtTolerance = null;

    minMatch = parameters.getValue(SpectralLibrarySearchParameters.minMatch);
    simFunction = parameters.getValue(SpectralLibrarySearchParameters.similarityFunction);
    removePrecursor = parameters.getValue(SpectralLibrarySearchParameters.removePrecursor);
    mzTolerancePrecursor = scan.getMSLevel() <= 1 ? null
        : parameters.getValue(SpectralLibrarySearchParameters.mzTolerancePrecursor);

    var useAdvanced = parameters.getValue(SpectralLibrarySearchParameters.advanced);
    if (useAdvanced) {
      AdvancedSpectralLibrarySearchParameters advanced = parameters.getParameter(
          SpectralLibrarySearchParameters.advanced).getEmbeddedParameters();

      needsIsotopePattern = advanced.getValue(
          AdvancedSpectralLibrarySearchParameters.needsIsotopePattern);
      minMatchedIsoSignals = !needsIsotopePattern ? 0
          : advanced.getParameter(AdvancedSpectralLibrarySearchParameters.needsIsotopePattern)
              .getEmbeddedParameter().getValue();
      removeIsotopes = advanced.getValue(AdvancedSpectralLibrarySearchParameters.deisotoping);
      deisotopeParam = advanced.getParameter(AdvancedSpectralLibrarySearchParameters.deisotoping)
          .getEmbeddedParameters();
      cropSpectraToOverlap = advanced.getValue(
          AdvancedSpectralLibrarySearchParameters.cropSpectraToOverlap);

      ccsTolerance = advanced.getValue(AdvancedSpectralLibrarySearchParameters.ccsTolerance)
          ? new PercentTolerance(
          advanced.getParameter(AdvancedSpectralLibrarySearchParameters.ccsTolerance)
              .getEmbeddedParameter().getValue()) : null;
    }

    // not used for single spectrum
    fragmentScanSelection = new FragmentScanSelection(mzToleranceSpectra, true,
        IncludeInputSpectra.ALL, IntensityMergingType.MAXIMUM, msLevelFilter);

    totalRows = 1;
  }

  public RowsSpectralMatchTask(ParameterSet parameters, @NotNull List<FeatureListRow> rows,
      @NotNull Instant moduleCallDate) {
    super(null, moduleCallDate); // no new data stored -> null
    this.parameters = parameters;
    this.rows = rows;
    this.scan = null;
    this.libraries = parameters.getValue(SpectralLibrarySearchParameters.libraries)
        .getMatchingLibraries();
    this.librariesJoined = libraries.stream().map(SpectralLibrary::getName)
        .collect(Collectors.joining(", "));
    this.description = String.format("Spectral library matching for %d rows in %d libraries: %s",
        rows.size(), libraries.size(), librariesJoined);

    mzToleranceSpectra = parameters.getValue(SpectralLibrarySearchParameters.mzTolerance);
    minMatch = parameters.getValue(SpectralLibrarySearchParameters.minMatch);
    simFunction = parameters.getValue(SpectralLibrarySearchParameters.similarityFunction);
    removePrecursor = parameters.getValue(SpectralLibrarySearchParameters.removePrecursor);

    scanMatchingSelection = parameters.getValue(
        SpectralLibrarySearchParameters.scanMatchingSelection);

    msLevelFilter = scanMatchingSelection.getMsLevelFilter();
    if (!msLevelFilter.isMs1Only()) {
      mzTolerancePrecursor = parameters.getValue(
          SpectralLibrarySearchParameters.mzTolerancePrecursor);
    } else {
      mzTolerancePrecursor = null;
    }

    var useAdvanced = parameters.getValue(SpectralLibrarySearchParameters.advanced);
    if (useAdvanced) {
      AdvancedSpectralLibrarySearchParameters advanced = parameters.getParameter(
          SpectralLibrarySearchParameters.advanced).getEmbeddedParameters();
      useRT = advanced.getValue(AdvancedSpectralLibrarySearchParameters.rtTolerance);
      rtTolerance = advanced.getParameter(AdvancedSpectralLibrarySearchParameters.rtTolerance)
          .getEmbeddedParameter().getValue();

      needsIsotopePattern = advanced.getValue(
          AdvancedSpectralLibrarySearchParameters.needsIsotopePattern);
      minMatchedIsoSignals = !needsIsotopePattern ? 0
          : advanced.getParameter(AdvancedSpectralLibrarySearchParameters.needsIsotopePattern)
              .getEmbeddedParameter().getValue();
      removeIsotopes = advanced.getValue(AdvancedSpectralLibrarySearchParameters.deisotoping);
      deisotopeParam = advanced.getParameter(AdvancedSpectralLibrarySearchParameters.deisotoping)
          .getEmbeddedParameters();
      cropSpectraToOverlap = advanced.getValue(
          AdvancedSpectralLibrarySearchParameters.cropSpectraToOverlap);

      ccsTolerance = advanced.getValue(AdvancedSpectralLibrarySearchParameters.ccsTolerance)
          ? new PercentTolerance(
          advanced.getParameter(AdvancedSpectralLibrarySearchParameters.ccsTolerance)
              .getEmbeddedParameter().getValue()) : null;
    }

    var includeInputScans =
        scanMatchingSelection.isAll() ? IncludeInputSpectra.ALL : IncludeInputSpectra.NONE;
    fragmentScanSelection = new FragmentScanSelection(mzToleranceSpectra, true, includeInputScans,
        IntensityMergingType.MAXIMUM, msLevelFilter);

    totalRows = rows.size();
  }

  /**
   * Checks for isotope pattern in matched signals within mzToleranceSpectra
   */
  public static boolean checkForIsotopePattern(SpectralSimilarity sim,
      MZTolerance mzToleranceSpectra, int minMatchedIsoSignals) {
    // use mzToleranceSpectra
    DataPoint[][] aligned = sim.getAlignedDataPoints();
    aligned = ScanAlignment.removeUnaligned(aligned);

    // find something in range of:
    // 13C 1.0034
    // H ( for M+ and M+H or -H -H2)
    // 2H 1.0078 2.0157
    // Cl 1.9970
    // just check one

    int matches = 0;
    DataPoint[] lib = aligned[0];
    for (int i = 0; i < lib.length - 1; i++) {
      double a = lib[i].getMZ();
      // each lib[i] can only have one match to each isotope dist
      for (double dIso : DELTA_ISOTOPES) {
        boolean matchedIso = false;
        for (int k = i + 1; k < lib.length && !matchedIso; k++) {
          double dmz = Math.abs(a - lib[k].getMZ());
          // any match?
          if (mzToleranceSpectra.checkWithinTolerance(dIso, dmz)) {
            matchedIso = true;
            matches++;
            if (matches >= minMatchedIsoSignals) {
              return true;
            }
          }
        }
      }
    }
    return false;
  }

  @Override
  public double getFinishedPercentage() {
    return totalRows == 0 ? 0 : finishedRows.get() / (double) totalRows;
  }

  @Override
  public String getTaskDescription() {
    return description;
  }

  @Override
  public void run() {

    // combine libraries
    List<SpectralLibraryEntry> entries = new ArrayList<>();
    for (var lib : libraries) {
      entries.addAll(lib.getEntries());
    }

    // run on spectra
    if (scan != null) {
      logger.info(
          () -> String.format("Comparing %d library spectra to scan: %s", entries.size(), scan));

      matchScan(entries, scan);

      logger.info(
          () -> String.format("library matches=%d (Errors:%d); library entries=%d; for scan: %s",
              getCount(), getErrorCount(), entries.size(), scan));
    }

    // run in parallel
    if (rows != null) {
      logger.info(() -> String.format("Comparing %d library spectra to %d feature list rows",
          entries.size(), totalRows));
      // cannot use parallel.forEach with side effects - this thread will continue without waiting for
      // stream to finish
      var totalMatches = rows.stream().filter(FeatureListRow::hasMs2Fragmentation).parallel()
          .mapToInt(row -> {
            if (!isCanceled()) {
              int matches = matchRowToLibraries(entries, row);
              finishedRows.incrementAndGet();
              return matches;
            }
            return 0;
          }).sum();
      logger.info("Total spectral library matches " + totalMatches);
      logger.info(() -> String.format("library matches=%d (Errors:%d); rows=%d; library entries=%d",
          getCount(), getErrorCount(), totalRows, entries.size()));
    }
  }

  /**
   * Match row against all entries, add matches, sort them by score
   *
   * @param entries combined library entries
   * @param scan    target scan
   */
  public void matchScan(List<SpectralLibraryEntry> entries, Scan scan) {
    try {
      // get mass list and perform deisotoping if active
      DataPoint[] masses = getDataPoints(scan, scan.getPrecursorMz());

      // get a ccs for the precursor of this scan
      final Float precursorCCS = getPrecursorCCSFromMsMs(scan);

      for (var entry : entries) {
        final SpectralSimilarity sim = matchSpectrum(scan.getRetentionTime(), scanPrecursorMZ,
            precursorCCS, masses, entry);
        if (sim != null) {
          Float ccsError = PercentTolerance.getPercentError(entry.getOrElse(DBEntryField.CCS, null),
              precursorCCS);

          matches.incrementAndGet();
          addIdentities(null, List.of(new SpectralDBAnnotation(entry, sim, scan, ccsError)));
        }
      }
    } catch (MissingMassListException e) {
      logger.log(Level.WARNING, "No mass list in spectrum:" + scan, e);
    }
  }

  private Float getPrecursorCCSFromMsMs(Scan scan) {
    if (ccsTolerance == null) {
      return null;
    }

    Float precursorCCS = null;
    if (scan instanceof MobilityScan mobScan
        && mobScan.getMsMsInfo() instanceof DDAMsMsInfo ddaInfo) {
      if (ddaInfo.getPrecursorCharge() != null && (/*
          mobScan.getDataFile().getCCSCalibration() != null // enable after ccs calibration pr is merged
              ||*/ ((IMSRawDataFile) mobScan.getDataFile()).getMobilityType()
                   == MobilityType.TIMS)) {
        precursorCCS = CCSUtils.calcCCS(ddaInfo.getIsolationMz(), (float) mobScan.getMobility(),
            MobilityType.TIMS, ddaInfo.getPrecursorCharge(),
            (IMSRawDataFile) mobScan.getDataFile());
      }
    } else if (scan instanceof MergedMsMsSpectrum merged
               && merged.getMsMsInfo() instanceof DDAMsMsInfo ddaInfo) {
      MobilityScan mobScan = (MobilityScan) merged.getSourceSpectra().stream()
          .filter(MobilityScan.class::isInstance).max(Comparator.comparingDouble(
              s -> Objects.requireNonNullElse(((MobilityScan) s).getMobility(), 0d))).orElse(null);

      if (ddaInfo.getPrecursorCharge() != null && mobScan != null && (/*
          mobScan.getDataFile().getCCSCalibration() != null // enable after ccs calibration pr is merged
              ||*/ ((IMSRawDataFile) mobScan.getDataFile()).getMobilityType()
                   == MobilityType.TIMS)) {
        precursorCCS = CCSUtils.calcCCS(ddaInfo.getIsolationMz(), (float) mobScan.getMobility(),
            MobilityType.TIMS, ddaInfo.getPrecursorCharge(),
            (IMSRawDataFile) mobScan.getDataFile());
      }
    }
    return precursorCCS;
  }

  /**
   * Match row against all entries, add matches, sort them by score
   *
   * @param entries combined library entries
   * @param row     target row
   */
  public int matchRowToLibraries(List<SpectralLibraryEntry> entries, FeatureListRow row) {
    try {
      // All MS2 or only best MS2 scan
      // best MS1 scan
      // check for MS1 or MSMS scan
      List<Scan> scans = getScans(row);
      if (scans.isEmpty()) {
<<<<<<< HEAD
        return;
=======
        return 0;
>>>>>>> 8b2c0119
      }

      List<DataPoint[]> rowMassLists = new ArrayList<>();
      for (Scan scan : scans) {
        // get mass list and perform deisotoping if active
        DataPoint[] rowMassList = getDataPoints(scan, row.getAverageMZ());
        rowMassLists.add(rowMassList);
      }

      final Float rowCCS = row.getAverageCCS();
      List<SpectralDBAnnotation> ids = null;
      // match against all library entries
      for (SpectralLibraryEntry ident : entries) {

        final String entryPolarity = ident.getOrElse(DBEntryField.POLARITY, null);

        final Float libCCS = ident.getOrElse(DBEntryField.CCS, null);
        SpectralDBAnnotation best = null;
        // match all scans against this ident to find best match
        for (int i = 0; i < scans.size(); i++) {
          final PolarityType scanPolarity = scans.get(i).getPolarity();
          if (!weakPolarityCheck(entryPolarity, scanPolarity)) {
            // check each ms2 scan individually, maybe we have grouped pos/neg rows in the future.
            continue;
          }

          SpectralSimilarity sim = matchSpectrum(row.getAverageRT(), row.getAverageMZ(), rowCCS,
              rowMassLists.get(i), ident);
          if (sim != null && (!needsIsotopePattern || checkForIsotopePattern(sim,
              mzToleranceSpectra, minMatchedIsoSignals)) && (best == null
                                                             || best.getSimilarity().getScore()
                                                                < sim.getScore())) {

            Float ccsRelativeError = PercentTolerance.getPercentError(rowCCS, libCCS);

            best = new SpectralDBAnnotation(ident, sim, scans.get(i), ccsRelativeError);
          }
        }
        // has match?
        if (best != null) {
          if (ids == null) {
            ids = new ArrayList<>();
          }
          ids.add(best);
          matches.getAndIncrement();
        }
      }

      // add and sort identities based on similarity score
      if (ids != null) {
        addIdentities(row, ids);
        SortSpectralMatchesTask.sortIdentities(row);
        return ids.size();

      }
    } catch (MissingMassListException e) {
      logger.log(Level.WARNING, "No mass list in spectrum for rowID=" + row.getID(), e);
      errorCounter.getAndIncrement();
    }
    return 0;
  }

  /**
   * Remove 13C isotopes from masslist
   */
  private DataPoint[] removeIsotopes(DataPoint[] a) {
    return MassListDeisotoper.filterIsotopes(a, deisotopeParam);
  }

  /**
   * match row against library entry
   *
   * @param rowRT       retention time of query row
   * @param rowMZ       m/z of query row
   * @param rowMassList mass list (data points) for row
   * @param ident       library entry
   * @return spectral similarity or null if no match
   */
  private SpectralSimilarity matchSpectrum(Float rowRT, double rowMZ, Float rowCCS,
      DataPoint[] rowMassList, SpectralLibraryEntry ident) {
    // retention time
    // MS level 1 or check precursorMZ
    if (checkRT(rowRT, ident) && (msLevelFilter.isMs1Only() || checkPrecursorMZ(rowMZ, ident))
        && checkCCS(rowCCS, ident)) {
      DataPoint[] library = ident.getDataPoints();
      if (removeIsotopes) {
        library = removeIsotopes(library);
      }

      // crop the spectra to their overlapping mz range
      // helpful when comparing spectra, acquired with different
      // fragmentation energy
      DataPoint[] query = rowMassList;
      if (cropSpectraToOverlap) {
        DataPoint[][] cropped = ScanAlignment.cropToOverlap(mzToleranceSpectra, library, query,
            ident.getPrecursorMZ(), rowMZ);
        library = cropped[0];
        query = cropped[1];
      }

      // remove precursor signals
      if (!msLevelFilter.isMs1Only() && removePrecursor && ident.getPrecursorMZ() != null) {
        // precursor mz from library entry for signal filtering
        double precursorMZ = ident.getPrecursorMZ();
        // remove from both spectra
        library = removePrecursor(library, precursorMZ);
      }

      // check spectra similarity
      return createSimilarity(library, query);
    }
    return null;
  }

  private boolean checkCCS(Float rowCCS, SpectralLibraryEntry ident) {
    return ccsTolerance == null || ccsTolerance.matches(rowCCS,
        ident.getOrElse(DBEntryField.CCS, null));
  }


  /**
   * Remove precursor +- mzToleranceRemovePrecursor
   */
  private DataPoint[] removePrecursor(DataPoint[] masslist, double precursorMZ) {
    var removeMzRange = mzToleranceRemovePrecursor.getToleranceRange(precursorMZ);
    List<DataPoint> filtered = new ArrayList<>();
    for (DataPoint dp : masslist) {
      double mz = dp.getMZ();
      // skip precursor mz +- 4
      if (!removeMzRange.contains(mz)) {
        filtered.add(dp);
      }
    }
    return filtered.toArray(new DataPoint[0]);
  }

  /**
   * Uses the similarity function and filter to create similarity.
   *
   * @return positive match with similarity or null if criteria was not met
   */
  private SpectralSimilarity createSimilarity(DataPoint[] library, DataPoint[] query) {
    return simFunction.getModule()
        .getSimilarity(simFunction.getParameterSet(), mzToleranceSpectra, minMatch, library, query);
  }

  private boolean checkPrecursorMZ(double rowMZ, SpectralLibraryEntry ident) {
    if (ident.getPrecursorMZ() == null) {
      return false;
    } else {
      return mzTolerancePrecursor.checkWithinTolerance(ident.getPrecursorMZ(), rowMZ);
    }
  }

  private boolean checkRT(Float retentionTime, SpectralLibraryEntry ident) {
    if (!useRT || retentionTime == null) {
      return true;
    }
    Float rt = (Float) ident.getField(DBEntryField.RT).orElse(null);
    return (rt == null || rtTolerance.checkWithinTolerance(rt, retentionTime));
  }

  /**
   * Thresholded masslist
   *
   * @return the mass list data points from scan
   * @throws MissingMassListException if no mass list available
   */
  protected DataPoint[] getDataPoints(Scan scan, Double precursorMz)
      throws MissingMassListException {
    if (scan == null || scan.getMassList() == null) {
      return new DataPoint[0];
    }

    MassList masses = scan.getMassList();
    DataPoint[] dps = masses.getDataPoints();
    if (removeIsotopes) {
      dps = removeIsotopes(dps);
    }
    // remove precursor signals
    if (!msLevelFilter.isMs1Only() && removePrecursor && precursorMz != null) {
      // remove from both spectra
      dps = removePrecursor(dps, precursorMz);
    }
    return dps;
  }

  public List<Scan> getScans(FeatureListRow row) throws MissingMassListException {
    if (msLevelFilter.isMs1Only()) {
      var scan = row.getBestFeature().getRepresentativeScan();
      return scan == null ? List.of() : List.of(scan);
    } else {
      // merge spectra by enegy and total - or just use all scans
      // depending on selected option
      var allScans = fragmentScanSelection.getAllFragmentSpectra(row);
      return allScans.stream().filter(scan -> scan.getNumberOfDataPoints() >= minMatch).toList();
    }
  }

  protected void addIdentities(FeatureListRow row, List<SpectralDBAnnotation> matches) {
    // add new identity to the row
    if (row != null) {
      row.addSpectralLibraryMatches(matches);
    }
  }

  public int getCount() {
    return matches.get();
  }

  public int getErrorCount() {
    return errorCounter.get();
  }

  /**
<<<<<<< HEAD
   * Weak polarity check. If in doubt (e.g. either the polarityString or polarity is null or
   * unknown) this returns true.
   *
   * @param polarityString the polarity string
   * @param polarity       The spectrum polarity
   * @return false if both polarities are defined and do not match, true otherwise.
   */
  public boolean weakPolarityCheck(String polarityString, PolarityType polarity) {
    if (polarity == null || polarity == PolarityType.UNKNOWN) {
      return true;
    }
    return switch (polarityString) {
      case null, default -> true;
      case "+", "Positive", "POSITIVE", "positive", "pos", "+1" ->
          polarity == PolarityType.POSITIVE;
      case "-", "Negative", "NEGATIVE", "negative", "neg", "-1" ->
          polarity == PolarityType.NEGATIVE;
    };
=======
   * Weak polarity check. If in doubt (e.g. either the entryPolarityString or scanPolarity is null
   * or unknown) this returns true.
   *
   * @param entryPolarityString the scanPolarity string
   * @param scanPolarity        The spectrum scanPolarity
   * @return false if both polarities are defined and do not match, true otherwise.
   */
  public boolean weakPolarityCheck(String entryPolarityString, PolarityType scanPolarity) {
    if (scanPolarity == null || scanPolarity == PolarityType.UNKNOWN) {
      return true;
    }
    final PolarityType entryPolarity = PolarityType.parseFromString(entryPolarityString);
    if (entryPolarity != PolarityType.UNKNOWN) {
      return entryPolarity == scanPolarity;
    }
    return true;
>>>>>>> 8b2c0119
  }
}<|MERGE_RESOLUTION|>--- conflicted
+++ resolved
@@ -405,11 +405,7 @@
       // check for MS1 or MSMS scan
       List<Scan> scans = getScans(row);
       if (scans.isEmpty()) {
-<<<<<<< HEAD
-        return;
-=======
         return 0;
->>>>>>> 8b2c0119
       }
 
       List<DataPoint[]> rowMassLists = new ArrayList<>();
@@ -625,26 +621,6 @@
   }
 
   /**
-<<<<<<< HEAD
-   * Weak polarity check. If in doubt (e.g. either the polarityString or polarity is null or
-   * unknown) this returns true.
-   *
-   * @param polarityString the polarity string
-   * @param polarity       The spectrum polarity
-   * @return false if both polarities are defined and do not match, true otherwise.
-   */
-  public boolean weakPolarityCheck(String polarityString, PolarityType polarity) {
-    if (polarity == null || polarity == PolarityType.UNKNOWN) {
-      return true;
-    }
-    return switch (polarityString) {
-      case null, default -> true;
-      case "+", "Positive", "POSITIVE", "positive", "pos", "+1" ->
-          polarity == PolarityType.POSITIVE;
-      case "-", "Negative", "NEGATIVE", "negative", "neg", "-1" ->
-          polarity == PolarityType.NEGATIVE;
-    };
-=======
    * Weak polarity check. If in doubt (e.g. either the entryPolarityString or scanPolarity is null
    * or unknown) this returns true.
    *
@@ -661,6 +637,5 @@
       return entryPolarity == scanPolarity;
     }
     return true;
->>>>>>> 8b2c0119
   }
 }