/*
 * Copyright 2006-2020 The MZmine Development Team
 *
 * This file is part of MZmine.
 *
 * MZmine is free software; you can redistribute it and/or modify it under the terms of the GNU
 * General Public License as published by the Free Software Foundation; either version 2 of the
 * License, or (at your option) any later version.
 *
 * MZmine is distributed in the hope that it will be useful, but WITHOUT ANY WARRANTY; without even
 * the implied warranty of MERCHANTABILITY or FITNESS FOR A PARTICULAR PURPOSE. See the GNU General
 * Public License for more details.
 *
 * You should have received a copy of the GNU General Public License along with MZmine; if not,
 * write to the Free Software Foundation, Inc., 51 Franklin St, Fifth Floor, Boston, MA 02110-1301
 * USA
 */

package io.github.mzmine.modules.io.projectload.version_2_5;

enum RawDataElementName_2_5 {

<<<<<<< HEAD
  RAWDATA("rawdata"), //
  NAME("name"), //
  QUANTITY_SCAN("num_scans"), //
  ID("id"), //
  SCAN("scan"), //
  SCAN_ID("id"), //
  MS_LEVEL("mslevel"), //
  QUANTITY_FRAGMENT_SCAN("fragmentscans"), //
  FRAGMENT_SCAN("fragmentscan"), //
  QUANTITY("quantity"), //
  PARENT_SCAN("parent"), //
  PRECURSOR_MZ("precursor_mz"), //
  PRECURSOR_CHARGE("precursor_charge"), //
  RETENTION_TIME("rt"), //
  CENTROIDED("centroid"), //
  QUANTITY_DATAPOINTS("num_dp"), //
  MASS_LIST("mass_list"), //
  STORED_DATAPOINTS("stored_datapoints"), //
  STORED_DATA("stored_data"), //
  STORAGE_ID("storage_id"), //
  POLARITY("polarity"), //
  SCAN_DESCRIPTION("scan_description"), //
  SCAN_MZ_RANGE("scan_mz_range"), //
  ION_MOBILITY("mobility");
=======
  RAWDATA("rawdata"), NAME("name"), QUANTITY_SCAN("num_scans"), ID("id"), SCAN("scan"), SCAN_ID(
      "id"), MS_LEVEL("mslevel"), QUANTITY_FRAGMENT_SCAN("fragmentscans"), FRAGMENT_SCAN(
          "fragmentscan"), QUANTITY("quantity"), PARENT_SCAN("parent"), PRECURSOR_MZ(
              "precursor_mz"), PRECURSOR_CHARGE("precursor_charge"), RETENTION_TIME(
                  "rt"), MOBILITY("mobility"), CENTROIDED("centroid"), QUANTITY_DATAPOINTS("num_dp"), MASS_LIST(
                      "mass_list"), STORED_DATAPOINTS(
                          "stored_datapoints"), STORED_DATA("stored_data"), STORAGE_ID(
                              "storage_id"), POLARITY("polarity"), SCAN_DESCRIPTION(
                                  "scan_description"), SCAN_MZ_RANGE("scan_mz_range");
>>>>>>> 037272de

  private String elementName;

  private RawDataElementName_2_5(String itemName) {
    this.elementName = itemName;
  }

  public String getElementName() {
    return elementName;
  }

}<|MERGE_RESOLUTION|>--- conflicted
+++ resolved
@@ -19,8 +19,7 @@
 package io.github.mzmine.modules.io.projectload.version_2_5;
 
 enum RawDataElementName_2_5 {
-
-<<<<<<< HEAD
+  
   RAWDATA("rawdata"), //
   NAME("name"), //
   QUANTITY_SCAN("num_scans"), //
@@ -45,17 +44,6 @@
   SCAN_DESCRIPTION("scan_description"), //
   SCAN_MZ_RANGE("scan_mz_range"), //
   ION_MOBILITY("mobility");
-=======
-  RAWDATA("rawdata"), NAME("name"), QUANTITY_SCAN("num_scans"), ID("id"), SCAN("scan"), SCAN_ID(
-      "id"), MS_LEVEL("mslevel"), QUANTITY_FRAGMENT_SCAN("fragmentscans"), FRAGMENT_SCAN(
-          "fragmentscan"), QUANTITY("quantity"), PARENT_SCAN("parent"), PRECURSOR_MZ(
-              "precursor_mz"), PRECURSOR_CHARGE("precursor_charge"), RETENTION_TIME(
-                  "rt"), MOBILITY("mobility"), CENTROIDED("centroid"), QUANTITY_DATAPOINTS("num_dp"), MASS_LIST(
-                      "mass_list"), STORED_DATAPOINTS(
-                          "stored_datapoints"), STORED_DATA("stored_data"), STORAGE_ID(
-                              "storage_id"), POLARITY("polarity"), SCAN_DESCRIPTION(
-                                  "scan_description"), SCAN_MZ_RANGE("scan_mz_range");
->>>>>>> 037272de
 
   private String elementName;
 
