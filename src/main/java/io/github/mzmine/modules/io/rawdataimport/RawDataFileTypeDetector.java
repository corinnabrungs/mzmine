/*
 * Copyright 2006-2020 The MZmine Development Team
 *
 * This file is part of MZmine.
 *
 * MZmine is free software; you can redistribute it and/or modify it under the terms of the GNU
 * General Public License as published by the Free Software Foundation; either version 2 of the
 * License, or (at your option) any later version.
 *
 * MZmine is distributed in the hope that it will be useful, but WITHOUT ANY WARRANTY; without even
 * the implied warranty of MERCHANTABILITY or FITNESS FOR A PARTICULAR PURPOSE. See the GNU General
 * Public License for more details.
 *
 * You should have received a copy of the GNU General Public License along with MZmine; if not,
 * write to the Free Software Foundation, Inc., 51 Franklin St, Fifth Floor, Boston, MA 02110-1301
 * USA
 */

package io.github.mzmine.modules.io.rawdataimport;

import java.io.File;
import java.io.FileInputStream;
import java.io.InputStreamReader;
import java.util.logging.Logger;

/**
 * Detector of raw data file format
 */
public class RawDataFileTypeDetector {

  private static Logger logger = Logger.getLogger(RawDataFileTypeDetector.class.getName());

  /*
   * See "http://www.unidata.ucar.edu/software/netcdf/docs/netcdf/File-Format-Specification.html"
   */
  private static final String CDF_HEADER = "CDF";

  /*
   * mzML files with index start with <indexedmzML><mzML>tags, but files with no index contain only
   * the <mzML> tag. See
   * "http://psidev.cvs.sourceforge.net/viewvc/psidev/psi/psi-ms/mzML/schema/mzML1.1.0.xsd"
   */
  private static final String MZML_HEADER = "<mzML";

  /*
   * mzXML files with index start with <mzXML><msRun> tags, but files with no index contain only the
   * <msRun> tag. See "http://sashimi.sourceforge.net/schema_revision/mzXML_3.2/mzXML_3.2.xsd"
   */
  private static final String MZXML_HEADER = "<msRun";

  // See "http://www.psidev.info/sites/default/files/mzdata.xsd.txt"
  private static final String MZDATA_HEADER = "<mzData";

  // See "https://code.google.com/p/unfinnigan/wiki/FileHeader"
  private static final String THERMO_HEADER = String.valueOf(
<<<<<<< HEAD
      new char[]{0x01, 0xA1, 'F', 0, 'i', 0, 'n', 0, 'n', 0, 'i', 0, 'g', 0, 'a', 0, 'n', 0});
=======
          new char[] {0x01, 0xA1, 'F', 0, 'i', 0, 'n', 0, 'n', 0, 'i', 0, 'g', 0, 'a', 0, 'n', 0});
>>>>>>> 6a181b4b

  private static final String GZIP_HEADER = String.valueOf(new char[]{0x1f, 0x8b});

  private static final String ZIP_HEADER = String.valueOf(new char[]{'P', 'K', 0x03, 0x04});

  /**
<<<<<<< HEAD
=======
   *
>>>>>>> 6a181b4b
   * @return Detected file type or null if the file is not of any supported type
   */
  public static RawDataFileType detectDataFileType(File fileName) {

    if (fileName.isDirectory()) {
      // To check for Waters .raw directory, we look for _FUNC[0-9]{3}.DAT
      for (File f : fileName.listFiles()) {
        if (f.isFile() && f.getName().contains("analysis.tdf")) {
          return RawDataFileType.BRUKER_TIMS_TOF;
        }
        if (f.isFile() && f.getName().toUpperCase().matches("_FUNC[0-9]{3}.DAT")) {
          return RawDataFileType.WATERS_RAW;
        }
      }
      return null;
    }

    try {

      // Read the first 1kB of the file into a String
      InputStreamReader reader = new InputStreamReader(new FileInputStream(fileName), "ISO-8859-1");
      char buffer[] = new char[1024];
      reader.read(buffer);
      reader.close();
      String fileHeader = new String(buffer);

      if (fileName.getName().toLowerCase().endsWith(".csv")) {
        if (fileHeader.contains(":") && fileHeader.contains("\\")
                && !fileHeader.contains("file name")) {
          logger.fine("ICP raw file detected");
          return RawDataFileType.ICPMSMS_CSV;
        }
        logger.fine("Agilent raw detected");
        return RawDataFileType.AGILENT_CSV;
      }

      if (fileHeader.startsWith(THERMO_HEADER)) {
        return RawDataFileType.THERMO_RAW;
      }

      if (fileHeader.startsWith(GZIP_HEADER)) {
        return RawDataFileType.GZIP;
      }

      if (fileHeader.startsWith(ZIP_HEADER)) {
        return RawDataFileType.ZIP;
      }

      if (fileHeader.startsWith(CDF_HEADER)) {
        return RawDataFileType.NETCDF;
      }

      if (fileHeader.contains(MZML_HEADER)) {
        return RawDataFileType.MZML;
      }

      if (fileHeader.contains(MZDATA_HEADER)) {
        return RawDataFileType.MZDATA;
      }

      if (fileHeader.contains(MZXML_HEADER)) {
        return RawDataFileType.MZXML;
      }

    } catch (Exception e) {
      e.printStackTrace();
    }

    return null;

  }

}<|MERGE_RESOLUTION|>--- conflicted
+++ resolved
@@ -21,6 +21,7 @@
 import java.io.File;
 import java.io.FileInputStream;
 import java.io.InputStreamReader;
+import java.util.logging.Level;
 import java.util.logging.Logger;
 
 /**
@@ -53,21 +54,13 @@
 
   // See "https://code.google.com/p/unfinnigan/wiki/FileHeader"
   private static final String THERMO_HEADER = String.valueOf(
-<<<<<<< HEAD
-      new char[]{0x01, 0xA1, 'F', 0, 'i', 0, 'n', 0, 'n', 0, 'i', 0, 'g', 0, 'a', 0, 'n', 0});
-=======
-          new char[] {0x01, 0xA1, 'F', 0, 'i', 0, 'n', 0, 'n', 0, 'i', 0, 'g', 0, 'a', 0, 'n', 0});
->>>>>>> 6a181b4b
+          new char[]{0x01, 0xA1, 'F', 0, 'i', 0, 'n', 0, 'n', 0, 'i', 0, 'g', 0, 'a', 0, 'n', 0});
 
   private static final String GZIP_HEADER = String.valueOf(new char[]{0x1f, 0x8b});
 
   private static final String ZIP_HEADER = String.valueOf(new char[]{'P', 'K', 0x03, 0x04});
 
   /**
-<<<<<<< HEAD
-=======
-   *
->>>>>>> 6a181b4b
    * @return Detected file type or null if the file is not of any supported type
    */
   public static RawDataFileType detectDataFileType(File fileName) {
@@ -75,13 +68,10 @@
     if (fileName.isDirectory()) {
       // To check for Waters .raw directory, we look for _FUNC[0-9]{3}.DAT
       for (File f : fileName.listFiles()) {
-        if (f.isFile() && f.getName().contains("analysis.tdf")) {
-          return RawDataFileType.BRUKER_TIMS_TOF;
-        }
-        if (f.isFile() && f.getName().toUpperCase().matches("_FUNC[0-9]{3}.DAT")) {
+        if (f.isFile() && f.getName().toUpperCase().matches("_FUNC[0-9]{3}.DAT"))
           return RawDataFileType.WATERS_RAW;
-        }
       }
+      // We don't recognize any other directory type than Waters
       return null;
     }
 
@@ -120,17 +110,14 @@
         return RawDataFileType.NETCDF;
       }
 
-      if (fileHeader.contains(MZML_HEADER)) {
+      if (fileHeader.contains(MZML_HEADER))
         return RawDataFileType.MZML;
-      }
 
-      if (fileHeader.contains(MZDATA_HEADER)) {
+      if (fileHeader.contains(MZDATA_HEADER))
         return RawDataFileType.MZDATA;
-      }
 
-      if (fileHeader.contains(MZXML_HEADER)) {
+      if (fileHeader.contains(MZXML_HEADER))
         return RawDataFileType.MZXML;
-      }
 
     } catch (Exception e) {
       e.printStackTrace();
