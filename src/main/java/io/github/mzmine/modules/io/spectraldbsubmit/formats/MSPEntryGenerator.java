--- conflicted
+++ resolved
@@ -1,9 +1,5 @@
 /*
-<<<<<<< HEAD
- * Copyright 2006-2022 The MZmine Development Team
-=======
  * Copyright (c) 2004-2022 The MZmine Development Team
->>>>>>> c6e98cb3
  *
  * Permission is hereby granted, free of charge, to any person
  * obtaining a copy of this software and associated documentation
