/*
 * Copyright (c) 2004-2024 The MZmine Development Team
 *
 * Permission is hereby granted, free of charge, to any person
 * obtaining a copy of this software and associated documentation
 * files (the "Software"), to deal in the Software without
 * restriction, including without limitation the rights to use,
 * copy, modify, merge, publish, distribute, sublicense, and/or sell
 * copies of the Software, and to permit persons to whom the
 * Software is furnished to do so, subject to the following
 * conditions:
 *
 * The above copyright notice and this permission notice shall be
 * included in all copies or substantial portions of the Software.
 *
 * THE SOFTWARE IS PROVIDED "AS IS", WITHOUT WARRANTY OF ANY KIND,
 * EXPRESS OR IMPLIED, INCLUDING BUT NOT LIMITED TO THE WARRANTIES
 * OF MERCHANTABILITY, FITNESS FOR A PARTICULAR PURPOSE AND
 * NONINFRINGEMENT. IN NO EVENT SHALL THE AUTHORS OR COPYRIGHT
 * HOLDERS BE LIABLE FOR ANY CLAIM, DAMAGES OR OTHER LIABILITY,
 * WHETHER IN AN ACTION OF CONTRACT, TORT OR OTHERWISE, ARISING
 * FROM, OUT OF OR IN CONNECTION WITH THE SOFTWARE OR THE USE OR
 * OTHER DEALINGS IN THE SOFTWARE.
 */

package io.github.mzmine.modules.io.import_rawdata_all;

import com.google.common.collect.Range;
import io.github.mzmine.datamodel.IMSRawDataFile;
import io.github.mzmine.datamodel.ImagingRawDataFile;
import io.github.mzmine.datamodel.MZmineProject;
import io.github.mzmine.datamodel.RawDataFile;
import io.github.mzmine.gui.preferences.MZminePreferences;
import io.github.mzmine.main.MZmineCore;
import io.github.mzmine.modules.MZmineModule;
import io.github.mzmine.modules.MZmineModuleCategory;
import io.github.mzmine.modules.MZmineProcessingModule;
import io.github.mzmine.modules.MZmineProcessingStep;
import io.github.mzmine.modules.dataprocessing.featdet_massdetection.MassDetector;
import io.github.mzmine.modules.io.import_rawdata_all.spectral_processor.MsProcessor;
import io.github.mzmine.modules.io.import_rawdata_all.spectral_processor.MsProcessorList;
import io.github.mzmine.modules.io.import_rawdata_all.spectral_processor.ScanImportProcessorConfig;
import io.github.mzmine.modules.io.import_rawdata_all.spectral_processor.processors.CropMzMsProcessor;
import io.github.mzmine.modules.io.import_rawdata_all.spectral_processor.processors.DenormalizeInjectTimeMsProcessor;
import io.github.mzmine.modules.io.import_rawdata_all.spectral_processor.processors.MassDetectorMsProcessor;
import io.github.mzmine.modules.io.import_rawdata_all.spectral_processor.processors.SortByMzMsProcessor;
import io.github.mzmine.modules.io.import_rawdata_bruker_tdf.TDFImportTask;
import io.github.mzmine.modules.io.import_rawdata_bruker_tdf.TDFUtils;
import io.github.mzmine.modules.io.import_rawdata_bruker_tsf.TSFImportTask;
import io.github.mzmine.modules.io.import_rawdata_bruker_tsf.TSFUtils;
import io.github.mzmine.modules.io.import_rawdata_icpms_csv.IcpMsCVSImportTask;
import io.github.mzmine.modules.io.import_rawdata_imzml.ImzMLImportTask;
import io.github.mzmine.modules.io.import_rawdata_mzdata.MzDataImportTask;
import io.github.mzmine.modules.io.import_rawdata_mzml.MSDKmzMLImportTask;
import io.github.mzmine.modules.io.import_rawdata_mzxml.MzXMLImportTask;
import io.github.mzmine.modules.io.import_rawdata_netcdf.NetCDFImportTask;
import io.github.mzmine.modules.io.import_rawdata_thermo_raw.ThermoRawImportTask;
import io.github.mzmine.modules.io.import_rawdata_waters_raw.WatersRawImportTask;
import io.github.mzmine.modules.io.import_rawdata_zip.ZipImportTask;
import io.github.mzmine.modules.io.import_spectral_library.SpectralLibraryImportParameters;
import io.github.mzmine.modules.io.import_spectral_library.SpectralLibraryImportTask;
import io.github.mzmine.parameters.ParameterSet;
import io.github.mzmine.taskcontrol.AbstractTask;
import io.github.mzmine.taskcontrol.Task;
import io.github.mzmine.taskcontrol.TaskStatus;
import io.github.mzmine.util.CollectionUtils;
import io.github.mzmine.util.ExitCode;
import io.github.mzmine.util.MemoryMapStorage;
import io.github.mzmine.util.RawDataFileType;
import io.github.mzmine.util.RawDataFileTypeDetector;
import io.github.mzmine.util.spectraldb.entry.SpectralLibrary;
import java.io.File;
import java.io.IOException;
import java.time.Instant;
import java.util.ArrayList;
import java.util.Arrays;
import java.util.Collection;
import java.util.List;
import java.util.Objects;
import java.util.Set;
import java.util.logging.Level;
import java.util.logging.Logger;
import java.util.stream.Collectors;
import java.util.stream.IntStream;
import java.util.stream.Stream;
import org.jetbrains.annotations.NotNull;
import org.jetbrains.annotations.Nullable;

/**
 * Raw data import module
 */
public class AllSpectralDataImportModule implements MZmineProcessingModule {

  private static final Logger logger = Logger.getLogger(
      AllSpectralDataImportModule.class.getName());

  private static final String MODULE_NAME = "Import MS data";
  private static final String MODULE_DESCRIPTION = "This module combines the import of different MS data formats and provides advanced options";

  // needs a storage for mass lists if advanced import with mass detection was selected but not supported for a MS file type
  private MemoryMapStorage storageMassLists = null;

  @Override
  public @NotNull String getName() {
    return MODULE_NAME;
  }

  @NotNull
  @Override
  public String getDescription() {
    return MODULE_DESCRIPTION;
  }

  @NotNull
  @Override
  public MZmineModuleCategory getModuleCategory() {
    return MZmineModuleCategory.RAWDATAIMPORT;
  }

  @NotNull
  @Override
  public Class<? extends ParameterSet> getParameterSetClass() {
    return AllSpectralDataImportParameters.class;
  }


  /**
   * Define filters and processors for scans
   */
  public static @NotNull ScanImportProcessorConfig createSpectralProcessors(
<<<<<<< HEAD
      @Nullable final ParameterSet advanced) {
=======
      @Nullable final AdvancedSpectraImportParameters advanced) {
>>>>>>> 43a617b4
    if (advanced == null) {
      return ScanImportProcessorConfig.createDefault();
    }

    List<MsProcessor> processors = new ArrayList<>();
    processors.add(new SortByMzMsProcessor());

    // read parameters
    MZmineProcessingStep<MassDetector> ms1Detector = advanced.getEmbeddedParameterValueIfSelectedOrElse(
        AdvancedSpectraImportParameters.msMassDetection, null);
    MZmineProcessingStep<MassDetector> ms2Detector = advanced.getEmbeddedParameterValueIfSelectedOrElse(
        AdvancedSpectraImportParameters.ms2MassDetection, null);

    boolean applyMassDetection = ms1Detector != null || ms2Detector != null;

    boolean denormalizeMsn = advanced.getValue(AdvancedSpectraImportParameters.denormalizeMSnScans);
    Range<Double> cropMzRange = advanced.getEmbeddedParameterValueIfSelectedOrElse(
        AdvancedSpectraImportParameters.mzRange, null);

    // create more steps
    if (cropMzRange != null) {
      processors.add(
          new CropMzMsProcessor(cropMzRange.lowerEndpoint(), cropMzRange.upperEndpoint()));
    }
    if (applyMassDetection) {
      processors.add(new MassDetectorMsProcessor(advanced));
    }
    if (denormalizeMsn) {
      processors.add(new DenormalizeInjectTimeMsProcessor());
    }

    var scanFilter = advanced.getValue(AdvancedSpectraImportParameters.scanFilter);
    var conf = new ScanImportProcessorConfig(scanFilter, new MsProcessorList(processors));
    logger.info("Data import uses advanced direct data processing with these settings:\n" + conf);
    return conf;
  }

  /**
   * Checks if the file and its parent both start with .d
   *
   * @param f file to validate
   * @return the valid bruker file path for bruker .d files or the input file
   */
  public static File validateBrukerPath(File f) {
    if (f.getParent().endsWith(".d") && (f.getName().endsWith(".d") || f.getName().endsWith(".tdf")
                                         || f.getName().endsWith(".tsf"))) {
      return f.getParentFile();
    } else {
      return f;
    }
  }


  /**
   * @return true if duplciates found in import list and already loaded files
   */
  private static boolean checkDuplicateFilesInImportListAndProject(
      final @NotNull MZmineProject project, final File[] fileNames) {
    // check that files were not loaded before
    File[] currentAndLoadFiles = Stream.concat(
        project.getCurrentRawDataFiles().stream().map(RawDataFile::getFileName).map(File::new),
        Arrays.stream(fileNames)).toArray(File[]::new);
    return containsDuplicateFiles(currentAndLoadFiles,
        "raw data file names in the import list that collide with already loaded data");
  }

  /**
   * @param context libraries or raw data
   * @return true if file names are duplicates
   */
  private static boolean containsDuplicateFiles(final File[] fileNames, String context) {
    List<String> duplicates = CollectionUtils.streamDuplicates(
        Arrays.stream(fileNames).map(File::getName)).toList();
    if (!duplicates.isEmpty()) {
      String msg = """
          Stopped import as there were duplicate %s.
          Make sure to use unique names as MZmine and many downstream tools depend on this. Duplicates are:
          %s""".formatted(context, String.join("\n", duplicates));
      logger.warning(msg);
      MZmineCore.getDesktop().displayErrorMessage(msg);
      return true;
    }
    return false;
  }

  @NotNull
  @Override
  public ExitCode runModule(final @NotNull MZmineProject project, @NotNull ParameterSet parameters,
      @NotNull Collection<Task> tasksToAdd, @NotNull Instant moduleCallDate) {

    // collect all tasks and run them on ThreadPoolTask
    List<Task> tasks = new ArrayList<>();

    // precheck first, make sure all
    File[] selectedFiles = Arrays.stream(
            parameters.getValue(AllSpectralDataImportParameters.fileNames))
        .map(AllSpectralDataImportModule::validateBrukerPath).toArray(File[]::new);
    // check for duplicates in the input files
    if (containsDuplicateFiles(selectedFiles, "raw data file names in the import list.")) {
      return ExitCode.ERROR;
    }
    if (Arrays.stream(selectedFiles).anyMatch(Objects::isNull)) {
      logger.warning("List of filenames contains null");
      return ExitCode.ERROR;
    }

    // for bruker files path might point to D:\datafile.d\datafile.d  where the first is a folder
    // change to the folder
    // skip files that are already loaded
    final File[] fileNames = AllSpectralDataImportParameters.skipAlreadyLoadedFiles(project,
        parameters);

    // after skipping already loaded
    if (checkDuplicateFilesInImportListAndProject(project, fileNames)) {
      return ExitCode.ERROR;
    }

    AdvancedSpectraImportParameters advancedParam = parameters.getEmbeddedParametersIfSelectedOrElse(
        AllSpectralDataImportParameters.advancedImport, null);

    ScanImportProcessorConfig scanProcessorConfig = createSpectralProcessors(advancedParam);

    // start importing spectral libraries first
    final File[] libraryFiles = parameters.getValue(SpectralLibraryImportParameters.dataBaseFiles);

    if (libraryFiles != null) {
      // no duplicate names
      if (containsDuplicateFiles(libraryFiles, "spectral libraries in the import list")) {
        return ExitCode.ERROR;
      }

      Set<File> currentLibraries = project.getCurrentSpectralLibraries().stream()
          .map(SpectralLibrary::getPath).collect(Collectors.toSet());
      for (File f : libraryFiles) {
        // skip libraries that are exactly the same file - there is no BATCH_LAST_LIBRARIES so we can do this here
        if (currentLibraries.contains(f)) {
          continue;
        }

        Task newTask = new SpectralLibraryImportTask(project, f, moduleCallDate);
        tasks.add(newTask);
      }
    }

    // one storage for all files imported in the same task as they are typically analyzed together
    final MemoryMapStorage storage = MemoryMapStorage.forRawDataFile();

    final List<RawDataFileType> fileTypes = Arrays.stream(fileNames).<RawDataFileType>mapMulti(
        (filename, consumer) -> consumer.accept(
            RawDataFileTypeDetector.detectDataFileType(filename))).toList();

    // if any is null the data type was not detected then error out
    if (fileTypes.stream().anyMatch(Objects::isNull)) {
      String files = IntStream.range(0, fileTypes.size()).filter(i -> fileTypes.get(i) == null)
          .mapToObj(i -> fileNames[i].getAbsolutePath()).collect(Collectors.joining("\n"));
      String msg =
          "Could not identify the data type needed for import of n files=" + fileTypes.stream()
              .filter(Objects::isNull).count();
      MZmineCore.getDesktop().displayErrorMessage(msg);
      logger.log(Level.SEVERE, msg + ".  " + files);
      return ExitCode.ERROR;
    }

    final long numTdf = fileTypes.stream().filter(type -> type.equals(RawDataFileType.BRUKER_TDF))
        .count();
    final long numTsf = fileTypes.stream().filter(type -> type.equals(RawDataFileType.BRUKER_TSF))
        .count();
    if (numTdf > 0) {
      TDFUtils.setDefaultNumThreads((int) (MZmineCore.getConfiguration().getPreferences()
                                               .getParameter(MZminePreferences.numOfThreads)
                                               .getValue() / numTdf));
    }
    if (numTsf > 0) {
      TSFUtils.setDefaultNumThreads((int) (MZmineCore.getConfiguration().getPreferences()
                                               .getParameter(MZminePreferences.numOfThreads)
                                               .getValue() / numTsf));
    }

    for (int i = 0; i < fileNames.length; i++) {
      final File fileName = fileNames[i];

      if ((!fileName.exists()) || (!fileName.canRead())) {
        MZmineCore.getDesktop().displayErrorMessage("Cannot read file " + fileName);
        logger.warning("Cannot read file " + fileName);
        return ExitCode.ERROR;
      }

      final RawDataFileType fileType = fileTypes.get(i);
      logger.finest("File " + fileName + " type detected as " + fileType);

      try {
        RawDataFile newMZmineFile = createDataFile(fileType, fileName.getAbsolutePath(),
            fileName.getName(), storage);

        final AbstractTask newTask;//
        if (advancedParam != null) {
          newTask = createAdvancedTask(fileType, project, fileName, newMZmineFile,
              scanProcessorConfig, AllSpectralDataImportModule.class, parameters, moduleCallDate,
              storage);
        } else {
          newTask = createTask(fileType, project, fileName, newMZmineFile, scanProcessorConfig,
              AllSpectralDataImportModule.class, parameters, moduleCallDate, storage);
        }

        // add task to list
        if (newTask != null) {
          tasks.add(newTask);

          if (i == fileName.length() - 1) {
            newTask.addTaskStatusListener((task, newStatus, oldStatus) -> {
              if (newStatus == TaskStatus.CANCELED || newStatus == TaskStatus.FINISHED
                  || newStatus == TaskStatus.ERROR) {
                final Integer threads = MZmineCore.getConfiguration().getPreferences()
                    .getParameter(MZminePreferences.numOfThreads).getValue();
                TDFUtils.setDefaultNumThreads(threads);
                TSFUtils.setDefaultNumThreads(threads);
              }
            });
          }
        }

      } catch (IOException e) {
        MZmineCore.getDesktop().displayErrorMessage("Could not create a new temporary file " + e);
        logger.log(Level.SEVERE, "Could not create a new temporary file ", e);
        return ExitCode.ERROR;
      }
    }

    // create ThreadPool
//    int nThreads = MZmineCore.getConfiguration().getNumOfThreads();
//    var description = STR."Importing \{tasks.size()} data files";
//    var threadPoolTask = new ThreadPoolTask(description , nThreads, tasks);
//    tasksToAdd.add(threadPoolTask);

<<<<<<< HEAD
    tasksToAdd.addAll(tasks);

    return ExitCode.OK;
  }

=======
>>>>>>> 43a617b4
  /**
   * @param newMZmineFile       null for mzml files, can be ims or non ims. must be determined in
   *                            import task.
   * @param scanProcessorConfig
   */
  private AbstractTask createTask(RawDataFileType fileType, MZmineProject project, File file,
      @Nullable RawDataFile newMZmineFile,
      @NotNull final ScanImportProcessorConfig scanProcessorConfig,
      Class<? extends MZmineModule> module, ParameterSet parameters,
      @NotNull Instant moduleCallDate, @Nullable final MemoryMapStorage storage) {
    return switch (fileType) {
      // imaging
      case IMZML -> new ImzMLImportTask(project, file, scanProcessorConfig,
<<<<<<< HEAD
          (ImagingRawDataFile) newMZmineFile, module, parameters, moduleCallDate);
=======
          (ImagingRawDataFile) newMZmineFile, module, parameters,
              moduleCallDate);
>>>>>>> 43a617b4
      // imaging, maldi, or LC-MS
      case BRUKER_TSF ->
          new TSFImportTask(project, file, storage, module, parameters, moduleCallDate);
      // IMS
      case BRUKER_TDF ->
          new TDFImportTask(project, file, (IMSRawDataFile) newMZmineFile, module, parameters,
              moduleCallDate);
      // MS
      case MZML, MZML_IMS ->
          new MSDKmzMLImportTask(project, file, scanProcessorConfig, module, parameters,
              moduleCallDate, storage);
      case MZXML ->
          new MzXMLImportTask(project, file, newMZmineFile, scanProcessorConfig, module, parameters,
              moduleCallDate);
      case MZDATA ->
          new MzDataImportTask(project, file, newMZmineFile, module, parameters, moduleCallDate);
      case NETCDF ->
          new NetCDFImportTask(project, file, newMZmineFile, module, parameters, moduleCallDate);
      case WATERS_RAW ->
          new WatersRawImportTask(project, file, newMZmineFile, module, parameters, moduleCallDate);
      case THERMO_RAW ->
          new ThermoRawImportTask(project, file, newMZmineFile, module, parameters, moduleCallDate,
              scanProcessorConfig);
      case ICPMSMS_CSV ->
          new IcpMsCVSImportTask(project, file, newMZmineFile, module, parameters, moduleCallDate);
      case MZML_GZIP, MZML_ZIP ->
          new ZipImportTask(project, file, scanProcessorConfig, module, parameters, moduleCallDate,
              storage);
      default -> throw new IllegalStateException("Unexpected value: " + fileType);
    };
  }

  /**
   * Create a task that imports an directly applies mass detection. Not supported by all imports
   * yet
   *
   * @param scanProcessorConfig the advanced parameters
   * @return the task or null if the data format is not supported for direct mass detection
   */
  private AbstractTask createAdvancedTask(RawDataFileType fileType, MZmineProject project,
      File file, @Nullable RawDataFile newMZmineFile,
      @NotNull ScanImportProcessorConfig scanProcessorConfig, Class<? extends MZmineModule> module,
      ParameterSet parameters, @NotNull Instant moduleCallDate,
      @Nullable final MemoryMapStorage storage) {
    return switch (fileType) {
      // imaging
      case IMZML -> new ImzMLImportTask(project, file, scanProcessorConfig,
          (ImagingRawDataFile) newMZmineFile, module, parameters, moduleCallDate);
      // MS
      case MZML, MZML_IMS ->
          new MSDKmzMLImportTask(project, file, null, scanProcessorConfig, module, parameters,
              moduleCallDate, storage);
      case MZXML ->
          new MzXMLImportTask(project, file, newMZmineFile, scanProcessorConfig, module, parameters,
              moduleCallDate);
      case BRUKER_TDF ->
          new TDFImportTask(project, file, (IMSRawDataFile) newMZmineFile, scanProcessorConfig,
<<<<<<< HEAD
              module, parameters, moduleCallDate);
=======
              module,
              parameters, moduleCallDate);
>>>>>>> 43a617b4
      case THERMO_RAW ->
          new ThermoRawImportTask(project, file, newMZmineFile, module, parameters, moduleCallDate,
              scanProcessorConfig);
      // all unsupported tasks are wrapped to apply import and mass detection separately
      case AIRD, MZDATA, WATERS_RAW, NETCDF, MZML_ZIP, MZML_GZIP, ICPMSMS_CSV ->
          createWrappedAdvancedTask(fileType, project, file, newMZmineFile, scanProcessorConfig,
              module, parameters, moduleCallDate, storage);
      default -> throw new IllegalStateException("Unexpected data type: " + fileType);
    };
  }

  private AbstractTask createWrappedAdvancedTask(RawDataFileType fileType, MZmineProject project,
      File file, RawDataFile newMZmineFile, @NotNull ScanImportProcessorConfig scanProcessorConfig,
      Class<? extends MZmineModule> module, ParameterSet parameters,
      @NotNull Instant moduleCallDate, @Nullable final MemoryMapStorage storage) {
    // log
    logger.warning("Advanced processing is not available for MS data type: " + fileType.toString()
                   + " and file " + file.getAbsolutePath());
    // create wrapped task to apply import and mass detection
    return new MsDataImportAndMassDetectWrapperTask(getMassListStorage(), newMZmineFile,
        createTask(fileType, project, file, newMZmineFile, scanProcessorConfig, module, parameters,
            moduleCallDate, storage), scanProcessorConfig, moduleCallDate);
  }

  @Nullable
  private RawDataFile createDataFile(RawDataFileType fileType, String absPath, String newName,
      MemoryMapStorage storage) throws IOException {
    return switch (fileType) {
      case MZXML, MZDATA, THERMO_RAW, WATERS_RAW, NETCDF, ICPMSMS_CSV, AIRD ->
          MZmineCore.createNewFile(newName, absPath, storage);
      case MZML, MZML_IMS, MZML_ZIP, MZML_GZIP -> null; // created in Mzml import task
      case IMZML -> MZmineCore.createNewImagingFile(newName, absPath, storage);
      case BRUKER_TDF -> MZmineCore.createNewIMSFile(newName, absPath, storage);
      case BRUKER_TSF ->
          null; // TSF can be anything: Single shot maldi, imaging, or LC-MS (non ims)
    };
  }

  public MemoryMapStorage getMassListStorage() {
    if (storageMassLists == null) {
      this.storageMassLists = MemoryMapStorage.forMassList();
    }
    return storageMassLists;
  }

}<|MERGE_RESOLUTION|>--- conflicted
+++ resolved
@@ -128,11 +128,7 @@
    * Define filters and processors for scans
    */
   public static @NotNull ScanImportProcessorConfig createSpectralProcessors(
-<<<<<<< HEAD
-      @Nullable final ParameterSet advanced) {
-=======
       @Nullable final AdvancedSpectraImportParameters advanced) {
->>>>>>> 43a617b4
     if (advanced == null) {
       return ScanImportProcessorConfig.createDefault();
     }
@@ -367,14 +363,11 @@
 //    var threadPoolTask = new ThreadPoolTask(description , nThreads, tasks);
 //    tasksToAdd.add(threadPoolTask);
 
-<<<<<<< HEAD
     tasksToAdd.addAll(tasks);
 
     return ExitCode.OK;
   }
 
-=======
->>>>>>> 43a617b4
   /**
    * @param newMZmineFile       null for mzml files, can be ims or non ims. must be determined in
    *                            import task.
@@ -388,12 +381,7 @@
     return switch (fileType) {
       // imaging
       case IMZML -> new ImzMLImportTask(project, file, scanProcessorConfig,
-<<<<<<< HEAD
           (ImagingRawDataFile) newMZmineFile, module, parameters, moduleCallDate);
-=======
-          (ImagingRawDataFile) newMZmineFile, module, parameters,
-              moduleCallDate);
->>>>>>> 43a617b4
       // imaging, maldi, or LC-MS
       case BRUKER_TSF ->
           new TSFImportTask(project, file, storage, module, parameters, moduleCallDate);
@@ -451,12 +439,7 @@
               moduleCallDate);
       case BRUKER_TDF ->
           new TDFImportTask(project, file, (IMSRawDataFile) newMZmineFile, scanProcessorConfig,
-<<<<<<< HEAD
               module, parameters, moduleCallDate);
-=======
-              module,
-              parameters, moduleCallDate);
->>>>>>> 43a617b4
       case THERMO_RAW ->
           new ThermoRawImportTask(project, file, newMZmineFile, module, parameters, moduleCallDate,
               scanProcessorConfig);
