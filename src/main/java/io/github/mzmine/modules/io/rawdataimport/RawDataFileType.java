/*
 * Copyright 2006-2020 The MZmine Development Team
 *
 * This file is part of MZmine.
 *
 * MZmine is free software; you can redistribute it and/or modify it under the terms of the GNU
 * General Public License as published by the Free Software Foundation; either version 2 of the
 * License, or (at your option) any later version.
 *
 * MZmine is distributed in the hope that it will be useful, but WITHOUT ANY WARRANTY; without even
 * the implied warranty of MERCHANTABILITY or FITNESS FOR A PARTICULAR PURPOSE. See the GNU General
 * Public License for more details.
 *
 * You should have received a copy of the GNU General Public License along with MZmine; if not,
 * write to the Free Software Foundation, Inc., 51 Franklin St, Fifth Floor, Boston, MA 02110-1301
 * USA
 */

package io.github.mzmine.modules.io.rawdataimport;

/**
 * Enum of supported data file formats
 */
public enum RawDataFileType {

<<<<<<< HEAD
  MZML, //
  MZXML, //
  MZDATA, //
  NETCDF, //
  AGILENT_CSV, //
  THERMO_RAW, //
  WATERS_RAW, //
  ZIP, //
  GZIP, //
  ICPMSMS_CSV
=======
    MZML, //
    MZXML, //
    MZDATA, //
    NETCDF, //
    AGILENT_CSV, //
    THERMO_RAW, //
    WATERS_RAW, //
    ZIP, //
    GZIP, //
    ICPMSMS_CSV

>>>>>>> f1a57cf6
}<|MERGE_RESOLUTION|>--- conflicted
+++ resolved
@@ -23,7 +23,6 @@
  */
 public enum RawDataFileType {
 
-<<<<<<< HEAD
   MZML, //
   MZXML, //
   MZDATA, //
@@ -34,17 +33,5 @@
   ZIP, //
   GZIP, //
   ICPMSMS_CSV
-=======
-    MZML, //
-    MZXML, //
-    MZDATA, //
-    NETCDF, //
-    AGILENT_CSV, //
-    THERMO_RAW, //
-    WATERS_RAW, //
-    ZIP, //
-    GZIP, //
-    ICPMSMS_CSV
 
->>>>>>> f1a57cf6
 }