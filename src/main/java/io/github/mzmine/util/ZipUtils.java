/*
 * Copyright 2006-2021 The MZmine Development Team
 *
 * This file is part of MZmine.
 *
 * MZmine is free software; you can redistribute it and/or modify it under the terms of the GNU
 * General Public License as published by the Free Software Foundation; either version 2 of the
 * License, or (at your option) any later version.
 *
 * MZmine is distributed in the hope that it will be useful, but WITHOUT ANY WARRANTY; without even
 * the implied warranty of MERCHANTABILITY or FITNESS FOR A PARTICULAR PURPOSE. See the GNU
 * General Public License for more details.
 *
 * You should have received a copy of the GNU General Public License along with MZmine; if not,
 * write to the Free Software Foundation, Inc., 51 Franklin St, Fifth Floor, Boston, MA 02110-1301 USA.
 *
 */

package io.github.mzmine.util;

import java.io.File;
import java.io.FileInputStream;
import java.io.FileOutputStream;
import java.io.IOException;
import java.io.InputStream;
import java.util.Enumeration;
import java.util.zip.ZipEntry;
import java.util.zip.ZipFile;
import java.util.zip.ZipInputStream;
import java.util.zip.ZipOutputStream;
import org.jetbrains.annotations.NotNull;
import org.jetbrains.annotations.Nullable;

/**
 * ZIP related utilities
 */
public class ZipUtils {

  public static void unzipStream(ZipInputStream zipStream, File destinationFolder)
      throws IOException {

    if (!destinationFolder.exists()) {
      destinationFolder.mkdirs();
    }

    ZipEntry entry;
    int readLen;
    byte readBuffer[] = new byte[10000000];
    while ((entry = zipStream.getNextEntry()) != null) {
      File extractedFile = new File(destinationFolder, entry.getName());
      if (entry.isDirectory()) {
        extractedFile.mkdirs();
        continue;
      }
      try (FileOutputStream outputStream = new FileOutputStream(extractedFile)) {
        while ((readLen = zipStream.read(readBuffer)) != -1) {
          outputStream.write(readBuffer, 0, readLen);
        }
        outputStream.close();
        extractedFile.setExecutable(true);
      }
    }
  }

  /**
   * @param stream
   * @param dir
   * @param destPath
   * @throws IOException
   */
  public static void zipDirectory(@NotNull ZipOutputStream stream, @NotNull File dir,
      @Nullable String destPath) throws IOException {
    if (!dir.isDirectory()) {
      return;
    }

    final File[] files = dir.listFiles();
    if (files == null) {
      return;
    }

    destPath = (destPath == null) ? "" : destPath;
    if (!destPath.endsWith("/")) {
      destPath = destPath + "/";
    }

    for (final File file : files) {
      if (file.isDirectory()) {
        zipDirectory(stream, file, destPath + file.getName());
      }

      if (file.isFile()) {
        stream.putNextEntry(new ZipEntry(destPath + file.getName()));
        final StreamCopy copy = new StreamCopy();
        try (final FileInputStream inputStream = new FileInputStream(file)) {
          copy.copy(inputStream, stream);
        }
      }
    }
  }

<<<<<<< HEAD
  public static void unzipEntry(String folder, ZipFile zipFile, File destinationFolder)
=======
  public static void unzipDirectory(String folder, ZipFile zipFile, File destinationFolder)
>>>>>>> 3e1b7113
      throws IOException {
    int readLen;
    byte readBuffer[] = new byte[10000000];

    ZipEntry entry = null;
    Enumeration<? extends ZipEntry> entries = zipFile.entries();
    while (entries.hasMoreElements()) {
      entry = entries.nextElement();

      // only extract the given folder
      if (!entry.getName().startsWith(folder)) {
        continue;
      }

      File extractedFile = new File(destinationFolder, entry.getName());
      if(!extractedFile.toPath().normalize().startsWith(destinationFolder.toPath())) {
        throw new IllegalArgumentException("Bad zip entry.");
      }

      if (entry.isDirectory()) {
        extractedFile.mkdirs();
        continue;
      }
      if (!extractedFile.exists()) {
        if (!extractedFile.getParentFile().exists()) {
          extractedFile.getParentFile().mkdirs();
        }
        extractedFile.createNewFile();
      }

      final InputStream zipStream = zipFile.getInputStream(entry);
      try (FileOutputStream outputStream = new FileOutputStream(extractedFile)) {
        while ((readLen = zipStream.read(readBuffer)) != -1) {
          outputStream.write(readBuffer, 0, readLen);
        }
        outputStream.flush();
        outputStream.close();
      } catch (IOException e) {
        zipStream.close();
      }
      zipStream.close();
    }
  }
}<|MERGE_RESOLUTION|>--- conflicted
+++ resolved
@@ -99,11 +99,7 @@
     }
   }
 
-<<<<<<< HEAD
-  public static void unzipEntry(String folder, ZipFile zipFile, File destinationFolder)
-=======
   public static void unzipDirectory(String folder, ZipFile zipFile, File destinationFolder)
->>>>>>> 3e1b7113
       throws IOException {
     int readLen;
     byte readBuffer[] = new byte[10000000];
