/*
 * Copyright 2006-2018 The MZmine 2 Development Team
 *
 * This file is part of MZmine 2.
 *
 * MZmine 2 is free software; you can redistribute it and/or modify it under the terms of the GNU
 * General Public License as published by the Free Software Foundation; either version 2 of the
 * License, or (at your option) any later version.
 *
 * MZmine 2 is distributed in the hope that it will be useful, but WITHOUT ANY WARRANTY; without
 * even the implied warranty of MERCHANTABILITY or FITNESS FOR A PARTICULAR PURPOSE. See the GNU
 * General Public License for more details.
 *
 * You should have received a copy of the GNU General Public License along with MZmine 2; if not,
 * write to the Free Software Foundation, Inc., 51 Franklin St, Fifth Floor, Boston, MA 02110-1301
 * USA
 *
 * Edited and modified by Owen Myers (Oweenm@gmail.com)
 */

package io.github.mzmine.util;

import io.github.mzmine.datamodel.PeakList;
import io.github.mzmine.datamodel.PeakList.PeakListAppliedMethod;

public class PeakListUtils {
<<<<<<< HEAD


  /**
   * Copies the PeakListAppliedMethods from <b>source</b> to <b>target</b>
   * 
   * @param source The source peak list.
   * @param target the target peak list.
   */
  public static void copyPeakListAppliedMethods(PeakList source, PeakList target) {
    for (PeakListAppliedMethod proc : source.getAppliedMethods()) {
      target.addDescriptionOfAppliedTask(proc);
    }
  }

=======
    /**
     * Copies the PeakListAppliedMethods from <b>source</b> to <b>target</b>
     * 
     * @param source
     *            The source peak list.
     * @param target
     *            the target peak list.
     */
    public static void copyPeakListAppliedMethods(PeakList source,
            PeakList target) {
        for (PeakListAppliedMethod proc : source.getAppliedMethods()) {
            target.addDescriptionOfAppliedTask(proc);
        }
    }
>>>>>>> d91e96f8
}
<|MERGE_RESOLUTION|>--- conflicted
+++ resolved
@@ -1,58 +1,21 @@
-/*
- * Copyright 2006-2018 The MZmine 2 Development Team
- *
- * This file is part of MZmine 2.
- *
- * MZmine 2 is free software; you can redistribute it and/or modify it under the terms of the GNU
- * General Public License as published by the Free Software Foundation; either version 2 of the
- * License, or (at your option) any later version.
- *
- * MZmine 2 is distributed in the hope that it will be useful, but WITHOUT ANY WARRANTY; without
- * even the implied warranty of MERCHANTABILITY or FITNESS FOR A PARTICULAR PURPOSE. See the GNU
- * General Public License for more details.
- *
- * You should have received a copy of the GNU General Public License along with MZmine 2; if not,
- * write to the Free Software Foundation, Inc., 51 Franklin St, Fifth Floor, Boston, MA 02110-1301
- * USA
- *
- * Edited and modified by Owen Myers (Oweenm@gmail.com)
- */
-
-package io.github.mzmine.util;
-
-import io.github.mzmine.datamodel.PeakList;
-import io.github.mzmine.datamodel.PeakList.PeakListAppliedMethod;
-
-public class PeakListUtils {
-<<<<<<< HEAD
-
-
-  /**
-   * Copies the PeakListAppliedMethods from <b>source</b> to <b>target</b>
-   * 
-   * @param source The source peak list.
-   * @param target the target peak list.
-   */
-  public static void copyPeakListAppliedMethods(PeakList source, PeakList target) {
-    for (PeakListAppliedMethod proc : source.getAppliedMethods()) {
-      target.addDescriptionOfAppliedTask(proc);
-    }
-  }
-
-=======
-    /**
-     * Copies the PeakListAppliedMethods from <b>source</b> to <b>target</b>
-     * 
-     * @param source
-     *            The source peak list.
-     * @param target
-     *            the target peak list.
-     */
-    public static void copyPeakListAppliedMethods(PeakList source,
-            PeakList target) {
-        for (PeakListAppliedMethod proc : source.getAppliedMethods()) {
-            target.addDescriptionOfAppliedTask(proc);
-        }
-    }
->>>>>>> d91e96f8
-}
+package io.github.mzmine.util;
+
+import io.github.mzmine.datamodel.PeakList;
+import io.github.mzmine.datamodel.PeakList.PeakListAppliedMethod;
+
+public class PeakListUtils {
+    /**
+     * Copies the PeakListAppliedMethods from <b>source</b> to <b>target</b>
+     * 
+     * @param source
+     *            The source peak list.
+     * @param target
+     *            the target peak list.
+     */
+    public static void copyPeakListAppliedMethods(PeakList source,
+            PeakList target) {
+        for (PeakListAppliedMethod proc : source.getAppliedMethods()) {
+            target.addDescriptionOfAppliedTask(proc);
+        }
+    }
+}