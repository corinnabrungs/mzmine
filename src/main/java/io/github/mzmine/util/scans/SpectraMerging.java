--- conflicted
+++ resolved
@@ -90,7 +90,7 @@
     }
 
     final List<IndexedDataPoint> dataPoints = new ArrayList<>();
-    // extract all data points in the mass list
+    // extract all data points in the mass spectrum
     final int numDp = source.stream().mapToInt(MassSpectrum::getNumberOfDataPoints).max()
         .getAsInt();
     final double[] rawMzs = new double[numDp];
@@ -237,18 +237,14 @@
         Range.range(lowerBound, lowerBoundType, upperBound, upperBoundType));
   }
 
-<<<<<<< HEAD
-  public static MergedMsMsSpectrum getMergedMsMsSpectrumForPASEF(ImsMsMsInfo info,
-      MZTolerance tolerance, MergingType mergingType, MemoryMapStorage storage) {
-=======
   /**
    * Creates a merged MS/MS spectrum for a PASEF {@link ImsMsMsInfo}.
+   *
    * @return A {@link MergedMsMsSpectrum}.
    */
   public static MergedMsMsSpectrum getMergedMsMsSpectrumForPASEF(@Nonnull final ImsMsMsInfo info,
-      final double noiseLevel, @Nonnull final MZTolerance tolerance,
-      @Nonnull final MergingType mergingType, @Nullable final MemoryMapStorage storage) {
->>>>>>> 64f1bfc1
+      @Nonnull final MZTolerance tolerance, @Nonnull final MergingType mergingType,
+      @Nullable final MemoryMapStorage storage) {
 
     if (info == null) {
       return null;
@@ -273,13 +269,9 @@
     final List<MassList> massLists = mobilityScans.stream().map(MobilityScan::getMassList)
         .collect(Collectors.toList());
 
-<<<<<<< HEAD
     if (massLists.isEmpty()) {
       logger.info(
           "Cannot calculate a merged MS/MS spectrum, because MS2 Scans do not contain a MassList.");
-=======
-    if (firstSet.isEmpty()) {
->>>>>>> 64f1bfc1
       return null;
     }
 
@@ -295,96 +287,6 @@
     return mergedSpectrum;
   }
 
-<<<<<<< HEAD
-  public static Frame getMergedFrame(@Nonnull final Collection<Frame> frames,
-      @Nonnull final MZTolerance tolerance,
-      @Nullable final MemoryMapStorage storage, final int mobilityScanBin,
-      @Nonnull final AtomicDouble progress) {
-    if (frames.isEmpty()) {
-      throw new IllegalStateException("No frames in collection to be merged.");
-    }
-
-    final Frame aFrame = frames.stream().findAny().get();
-    final int msLevel = aFrame.getMSLevel();
-    final PolarityType polarityType = aFrame.getPolarity();
-    float lowestRt = Float.MAX_VALUE;
-    float highestRt = Float.MIN_VALUE;
-    Range<Double> scanMzRange = aFrame.getScanningMZRange();
-
-    // map all mobility scans that shall be merged together into the same list
-    final Map<Integer, List<MobilityScan>> scanMap = new HashMap<>();
-    for (final Frame frame : frames) {
-      for (final MobilityScan mobilityScan : frame.getMobilityScans()) {
-        final List<MobilityScan> mobilityScans = scanMap.computeIfAbsent(
-            mobilityScan.getMobilityScanNumber() / mobilityScanBin,
-            i -> new ArrayList<>());
-        mobilityScans.add(mobilityScan);
-      }
-
-      if (frame.getRetentionTime() < lowestRt) {
-        lowestRt = frame.getRetentionTime();
-      }
-      if (frame.getRetentionTime() > highestRt) {
-        highestRt = frame.getRetentionTime();
-      }
-      if (!scanMzRange.equals(frame.getScanningMZRange()) && !scanMzRange
-          .encloses(frame.getScanningMZRange())) {
-        scanMzRange = scanMzRange.span(frame.getScanningMZRange());
-      }
-
-      if (msLevel != frame.getMSLevel()) {
-        throw new AssertionError("Cannot merge frames of different MS levels");
-      }
-      if (polarityType != frame.getPolarity()) {
-        throw new AssertionError("Cannot merge frames of different polarities");
-      }
-    }
-
-    final CenterFunction cf = new CenterFunction(CenterMeasure.AVG,
-        CenterFunction.DEFAULT_MZ_WEIGHTING);
-    final IMSRawDataFile file = (IMSRawDataFile) frames.stream().findAny().get().getDataFile();
-
-    final SimpleFrame frame = new SimpleFrame(file, -1, msLevel, (highestRt + lowestRt) / 2, 0d, 0,
-        null, null, MassSpectrumType.CENTROIDED, polarityType,
-        "Merged frame (" + frames.stream() + ")", scanMzRange, aFrame.getMobilityType(), null);
-
-    final AtomicInteger processed = new AtomicInteger(0);
-    final double totalFrames = scanMap.size();
-
-    // create a merged spectrum for each mobility scan bin
-    final List<BuildingMobilityScan> buildingMobilityScans = scanMap.entrySet().parallelStream()
-        .map(entry -> {
-          final List<MassList> massLists = entry.getValue().stream().map(MobilityScan::getMassList)
-              .collect(Collectors.toList());
-          if (massLists.size() != entry.getValue().size()) {
-            throw new IllegalArgumentException(
-                "Not all mobility scans contain a mass list. Cannot merge Frames.");
-          }
-          double[][] mzIntensities = calculatedMergedMzsAndIntensities(massLists, tolerance,
-              MergingType.SUMMED, cf, null);
-
-          processed.getAndIncrement();
-          progress.set(processed.get() / totalFrames);
-
-          return new BuildingMobilityScan(entry.getKey(), mzIntensities[0], mzIntensities[1]);
-        }).sorted(Comparator.comparingInt(BuildingMobilityScan::getMobilityScanNumber))
-        .collect(Collectors.toList());
-
-    final double[] mobilities = new double[scanMap.size()];
-    int i = 0;
-    for (Integer num : scanMap.keySet()) {
-      mobilities[i] = aFrame.getMobilityScan(Math.min(num * mobilityScanBin + (mobilityScanBin / 2),
-          aFrame.getNumberOfMobilityScans() - 1)).getMobility();
-      i++;
-    }
-
-    frame.setMobilityScans(buildingMobilityScans);
-    frame.setMobilities(mobilities);
-    double[][] mergedSpectrum = calculatedMergedMzsAndIntensities(buildingMobilityScans,
-        tolerance, MergingType.SUMMED, cf, null);
-    frame.setDataPoints(mergedSpectrum[0], mergedSpectrum[1]);
-    return frame;
-=======
   /**
    * Merges Multiple MS/MS spectra with the same collision energy into a single MS/MS spectrum.
    *
@@ -408,9 +310,8 @@
 
     for (final Entry<Float, List<MergedMsMsSpectrum>> entry : grouped.entrySet()) {
       final MergedMsMsSpectrum spectrum = entry.getValue().get(0);
-      final double[][] mzIntensities = calculatedMergedMzsAndIntensities(entry.getValue(), 0d,
-          tolerance,
-          mergingType, cf);
+      final double[][] mzIntensities = calculatedMergedMzsAndIntensities(entry.getValue(),
+          tolerance, mergingType, cf, 0d);
       final List<MassSpectrum> sourceSpectra = entry.getValue().stream()
           .flatMap(s -> s.getSourceSpectra().stream()).collect(Collectors.toList());
 
@@ -422,7 +323,96 @@
     }
 
     return mergedSpectra;
->>>>>>> 64f1bfc1
+  }
+
+  public static Frame getMergedFrame(@Nonnull final Collection<Frame> frames,
+      @Nonnull final MZTolerance tolerance,
+      @Nullable final MemoryMapStorage storage, final int mobilityScanBin,
+      @Nonnull final AtomicDouble progress) {
+    if (frames.isEmpty()) {
+      throw new IllegalStateException("No frames in collection to be merged.");
+    }
+
+    final Frame aFrame = frames.stream().findAny().get();
+    final int msLevel = aFrame.getMSLevel();
+    final PolarityType polarityType = aFrame.getPolarity();
+    float lowestRt = Float.MAX_VALUE;
+    float highestRt = Float.MIN_VALUE;
+    Range<Double> scanMzRange = aFrame.getScanningMZRange();
+
+    // map all mobility scans that shall be merged together into the same list
+    final Map<Integer, List<MobilityScan>> scanMap = new HashMap<>();
+    for (final Frame frame : frames) {
+      for (final MobilityScan mobilityScan : frame.getMobilityScans()) {
+        final List<MobilityScan> mobilityScans = scanMap.computeIfAbsent(
+            mobilityScan.getMobilityScanNumber() / mobilityScanBin,
+            i -> new ArrayList<>());
+        mobilityScans.add(mobilityScan);
+      }
+
+      if (frame.getRetentionTime() < lowestRt) {
+        lowestRt = frame.getRetentionTime();
+      }
+      if (frame.getRetentionTime() > highestRt) {
+        highestRt = frame.getRetentionTime();
+      }
+      if (!scanMzRange.equals(frame.getScanningMZRange()) && !scanMzRange
+          .encloses(frame.getScanningMZRange())) {
+        scanMzRange = scanMzRange.span(frame.getScanningMZRange());
+      }
+
+      if (msLevel != frame.getMSLevel()) {
+        throw new AssertionError("Cannot merge frames of different MS levels");
+      }
+      if (polarityType != frame.getPolarity()) {
+        throw new AssertionError("Cannot merge frames of different polarities");
+      }
+    }
+
+    final CenterFunction cf = new CenterFunction(CenterMeasure.AVG,
+        CenterFunction.DEFAULT_MZ_WEIGHTING);
+    final IMSRawDataFile file = (IMSRawDataFile) frames.stream().findAny().get().getDataFile();
+
+    final SimpleFrame frame = new SimpleFrame(file, -1, msLevel, (highestRt + lowestRt) / 2, 0d, 0,
+        null, null, MassSpectrumType.CENTROIDED, polarityType,
+        "Merged frame (" + frames.stream() + ")", scanMzRange, aFrame.getMobilityType(), null);
+
+    final AtomicInteger processed = new AtomicInteger(0);
+    final double totalFrames = scanMap.size();
+
+    // create a merged spectrum for each mobility scan bin
+    final List<BuildingMobilityScan> buildingMobilityScans = scanMap.entrySet().parallelStream()
+        .map(entry -> {
+          final List<MassList> massLists = entry.getValue().stream().map(MobilityScan::getMassList)
+              .collect(Collectors.toList());
+          if (massLists.size() != entry.getValue().size()) {
+            throw new IllegalArgumentException(
+                "Not all mobility scans contain a mass list. Cannot merge Frames.");
+          }
+          double[][] mzIntensities = calculatedMergedMzsAndIntensities(massLists, tolerance,
+              MergingType.SUMMED, cf, null);
+
+          processed.getAndIncrement();
+          progress.set(processed.get() / totalFrames);
+
+          return new BuildingMobilityScan(entry.getKey(), mzIntensities[0], mzIntensities[1]);
+        }).sorted(Comparator.comparingInt(BuildingMobilityScan::getMobilityScanNumber))
+        .collect(Collectors.toList());
+
+    final double[] mobilities = new double[scanMap.size()];
+    int i = 0;
+    for (Integer num : scanMap.keySet()) {
+      mobilities[i] = aFrame.getMobilityScan(Math.min(num * mobilityScanBin + (mobilityScanBin / 2),
+          aFrame.getNumberOfMobilityScans() - 1)).getMobility();
+      i++;
+    }
+
+    frame.setMobilityScans(buildingMobilityScans);
+    frame.setMobilities(mobilities);
+    double[][] mergedSpectrum = calculatedMergedMzsAndIntensities(buildingMobilityScans,
+        tolerance, MergingType.SUMMED, cf, null);
+    frame.setDataPoints(mergedSpectrum[0], mergedSpectrum[1]);
+    return frame;
   }
 
   public enum MergingType {
