--- conflicted
+++ resolved
@@ -19,11 +19,7 @@
 package io.github.mzmine.datamodel.featuredata;
 
 import io.github.mzmine.datamodel.Scan;
-import io.github.mzmine.datamodel.featuredata.impl.SimpleIonTimeSeries;
-import io.github.mzmine.util.DataPointUtils;
-import io.github.mzmine.util.MathUtils;
 import io.github.mzmine.util.MemoryMapStorage;
-import java.util.Arrays;
 import java.util.List;
 import org.jetbrains.annotations.NotNull;
 import org.jetbrains.annotations.Nullable;
@@ -70,45 +66,4 @@
   IonSpectrumSeries<T> copyAndReplace(@Nullable MemoryMapStorage storage,
       @NotNull double[] newMzValues, @NotNull double[] newIntensityValues);
 
-<<<<<<< HEAD
-  /**
-   * Remaps the values of the given series onto another set of scans to gain access to all RT
-   * values. This should only be used for preview purposes, since buffers cannot be reused. If a set
-   * of features is processed, a {@link io.github.mzmine.datamodel.data_access.FeatureDataAccess}
-   * should be used.
-   *
-   * @param series   The series.
-   * @param newScans The scans. Have to contain all scans in the series.
-   * @return A {@link SimpleIonTimeSeries} with the new rt values.
-   * @throws IllegalStateException If newScans did not contain all scans in the series.
-   */
-  static IonTimeSeries<Scan> remapRtAxis(@NotNull final IonTimeSeries<? extends Scan> series,
-      @NotNull final List<? extends Scan> newScans) {
-    assert series.getNumberOfValues() <= newScans.size();
-
-    int seriesIndex = 0;
-    final double[] newIntensities = new double[newScans.size()];
-    final double avgMz = MathUtils
-        .calcAvg(DataPointUtils.getDoubleBufferAsArray(series.getMZValues()));
-    final double[] newMzs = new double[newScans.size()];
-    Arrays.fill(newMzs, avgMz);
-
-    for (int i = 0; i < newScans.size() && seriesIndex < series.getNumberOfValues(); i++) {
-      if (series.getSpectrum(seriesIndex).equals(newScans.get(i))) {
-        newIntensities[i] = series.getIntensity(seriesIndex);
-        newMzs[i] = series.getIntensity(seriesIndex);
-        seriesIndex++;
-      } else {
-        newIntensities[i] = 0d;
-      }
-    }
-    if (seriesIndex < series.getNumberOfValues()) {
-      throw new IllegalStateException(
-          "Incomplete rt remap. newScans did not contain all scans in the series.");
-    }
-
-    return new SimpleIonTimeSeries(null, newMzs, newIntensities, (List<Scan>) newScans);
-  }
-=======
->>>>>>> 82f9e520
 }