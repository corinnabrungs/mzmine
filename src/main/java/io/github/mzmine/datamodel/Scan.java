/*
 * Copyright 2006-2020 The MZmine Development Team
 *
 * This file is part of MZmine.
 *
 * MZmine is free software; you can redistribute it and/or modify it under the terms of the GNU
 * General Public License as published by the Free Software Foundation; either version 2 of the
 * License, or (at your option) any later version.
 *
 * MZmine is distributed in the hope that it will be useful, but WITHOUT ANY WARRANTY; without even
 * the implied warranty of MERCHANTABILITY or FITNESS FOR A PARTICULAR PURPOSE. See the GNU General
 * Public License for more details.
 *
 * You should have received a copy of the GNU General Public License along with MZmine; if not,
 * write to the Free Software Foundation, Inc., 51 Franklin St, Fifth Floor, Boston, MA 02110-1301
 * USA
 */

package io.github.mzmine.datamodel;

import javax.annotation.Nonnull;
import javax.annotation.Nullable;
import com.google.common.collect.Range;

/**
 * This class represent one spectrum of a raw data file.
 */
public interface Scan extends MassSpectrum {

  /**
   *
   * @return RawDataFile containing this Scan
   */
  @Nonnull
  public RawDataFile getDataFile();

  /**
   *
   * @return Scan number
   */
  public int getScanNumber();

  /**
   *
   * @return Instrument-specific scan definition as String
   */
  public String getScanDefinition();

  /**
   *
   * @return MS level
   */
  public int getMSLevel();

  /**
   *
   * @return Retention time of this scan in minutes
   */
  public float getRetentionTime();

  /**
   *
   * @return mobility of this scan
   */
  public double getMobility();

  /**
   *
   * @return {@link MobilityType} of this scan
   */
  public MobilityType getMobilityType();

  /**
   *
   * @return The actual scanning range of the instrument
   */
  public @Nonnull Range<Double> getScanningMZRange();

  /**
   *
   * @return Precursor m/z or 0 if this is not MSn scan
   */
  public double getPrecursorMZ();

  public @Nonnull PolarityType getPolarity();

  /**
   *
   * @return Precursor charge or 0 if this is not MSn scan or charge is unknown
   */
  public int getPrecursorCharge();

  @Nonnull
  public MassList[] getMassLists();

  @Nullable
  public MassList getMassList(@Nonnull String name);

  public void addMassList(@Nonnull MassList massList);

  public void removeMassList(@Nonnull MassList massList);
<<<<<<< HEAD

  public void addFragmentScan(int scanNumber);

=======
>>>>>>> 8714eab8
}
<|MERGE_RESOLUTION|>--- conflicted
+++ resolved
@@ -99,10 +99,5 @@
   public void addMassList(@Nonnull MassList massList);
 
   public void removeMassList(@Nonnull MassList massList);
-<<<<<<< HEAD
 
-  public void addFragmentScan(int scanNumber);
-
-=======
->>>>>>> 8714eab8
 }
