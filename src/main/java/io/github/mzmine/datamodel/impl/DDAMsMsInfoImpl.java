/*
 * Copyright (c) 2004-2022 The MZmine Development Team
 *
 * Permission is hereby granted, free of charge, to any person
 * obtaining a copy of this software and associated documentation
 * files (the "Software"), to deal in the Software without
 * restriction, including without limitation the rights to use,
 * copy, modify, merge, publish, distribute, sublicense, and/or sell
 * copies of the Software, and to permit persons to whom the
 * Software is furnished to do so, subject to the following
 * conditions:
 *
 * The above copyright notice and this permission notice shall be
 * included in all copies or substantial portions of the Software.
 *
 * THE SOFTWARE IS PROVIDED "AS IS", WITHOUT WARRANTY OF ANY KIND,
 * EXPRESS OR IMPLIED, INCLUDING BUT NOT LIMITED TO THE WARRANTIES
 * OF MERCHANTABILITY, FITNESS FOR A PARTICULAR PURPOSE AND
 * NONINFRINGEMENT. IN NO EVENT SHALL THE AUTHORS OR COPYRIGHT
 * HOLDERS BE LIABLE FOR ANY CLAIM, DAMAGES OR OTHER LIABILITY,
 * WHETHER IN AN ACTION OF CONTRACT, TORT OR OTHERWISE, ARISING
 * FROM, OUT OF OR IN CONNECTION WITH THE SOFTWARE OR THE USE OR
 * OTHER DEALINGS IN THE SOFTWARE.
 */
package io.github.mzmine.datamodel.impl;

import com.google.common.collect.Range;
import io.github.mzmine.datamodel.RawDataFile;
import io.github.mzmine.datamodel.Scan;
import io.github.mzmine.datamodel.msms.ActivationMethod;
import io.github.mzmine.datamodel.msms.DDAMsMsInfo;
import io.github.mzmine.datamodel.msms.MsMsInfo;
import io.github.mzmine.modules.io.import_rawdata_mzml.msdk.data.MzMLCV;
import io.github.mzmine.modules.io.import_rawdata_mzml.msdk.data.MzMLCVParam;
import io.github.mzmine.modules.io.import_rawdata_mzml.msdk.data.MzMLIsolationWindow;
import io.github.mzmine.modules.io.import_rawdata_mzml.msdk.data.MzMLPrecursorActivation;
import io.github.mzmine.modules.io.import_rawdata_mzml.msdk.data.MzMLPrecursorElement;
import io.github.mzmine.modules.io.import_rawdata_mzml.msdk.data.MzMLPrecursorSelectedIonList;
import io.github.mzmine.modules.io.projectload.version_3_0.CONST;
import io.github.mzmine.util.ParsingUtils;
import java.util.List;
import java.util.Objects;
import java.util.Optional;
import javax.validation.constraints.NotNull;
import javax.xml.stream.XMLStreamException;
import javax.xml.stream.XMLStreamReader;
import javax.xml.stream.XMLStreamWriter;
import org.jetbrains.annotations.Nullable;

public class DDAMsMsInfoImpl implements DDAMsMsInfo {

  public static final String XML_TYPE_NAME = "ddamsmsinfo";

  private final double isolationMz;
  @Nullable
  private final Integer charge;
  @Nullable
  private final Float activationEnergy;
  private final int msLevel;
  @NotNull
  private final ActivationMethod method;
  @Nullable
  private final Range<Double> isolationWindow;
  @Nullable
  private final Scan parentScan;
  @Nullable
  private Scan msMsScan;

  public DDAMsMsInfoImpl(double isolationMz, @Nullable Integer charge,
      @Nullable Float activationEnergy, @Nullable Scan msMsScan, @Nullable Scan parentScan,
      int msLevel, @NotNull ActivationMethod method, @Nullable Range<Double> isolationWindow) {
    this.isolationMz = isolationMz;
    this.charge = charge;
    this.activationEnergy = activationEnergy;
    this.msMsScan = msMsScan;
    this.parentScan = parentScan;
    this.msLevel = msLevel;
    this.method = method;
    this.isolationWindow = isolationWindow;
  }

  public static DDAMsMsInfo fromMzML(MzMLPrecursorElement precursorElement, int msLevel) {
    Optional<MzMLPrecursorSelectedIonList> list = precursorElement.getSelectedIonList();
    if (!list.isPresent()) {
      return null;
    }

    Double precursorMz = null;
    Integer charge = null;
    Float energy = null;
    ActivationMethod method = ActivationMethod.UNKNOWN;

    MzMLPrecursorActivation activation = precursorElement.getActivation();
    for (MzMLCVParam mzMLCVParam : activation.getCVParamsList()) {
      if (mzMLCVParam.getAccession().equals(MzMLCV.cvActivationEnergy) || mzMLCVParam.getAccession()
          .equals(MzMLCV.cvPercentCollisionEnergy) || mzMLCVParam.getAccession()
          .equals(MzMLCV.cvActivationEnergy2)) {
        energy = Float.parseFloat(mzMLCVParam.getValue().get());
      }
      if (mzMLCVParam.getAccession().equals(MzMLCV.cvActivationCID)) {
        method = ActivationMethod.CID;
      }
      if (mzMLCVParam.getAccession().equals(MzMLCV.cvElectronCaptureDissociation)) {
        method = ActivationMethod.ECD;
      }
      if (mzMLCVParam.getAccession().equals(MzMLCV.cvHighEnergyCID)) {
        method = ActivationMethod.HCD;
      }
      if (mzMLCVParam.getAccession().equals(MzMLCV.cvLowEnergyCID)) {
        method = ActivationMethod.CID;
      }
    }

    List<MzMLCVParam> cvParamsList = list.get().getSelectedIonList().get(0).getCVParamsList();
    for (MzMLCVParam param : cvParamsList) {
      if (param.getAccession().equals(MzMLCV.cvPrecursorMz)) {
        precursorMz = Double.parseDouble(param.getValue().get());
      }
      if (param.getAccession().equals(MzMLCV.cvChargeState)) {
        charge = Integer.parseInt(param.getValue().get());
      }
    }

    Double lower = null;
    Double upper = null;
    Double targetWindowCenter = null;
    final Optional<MzMLIsolationWindow> mzmlWindow = precursorElement.getIsolationWindow();
    if (mzmlWindow.isPresent()) {
      for (var param : mzmlWindow.get().getCVParamsList()) {
        if (param.getAccession().equals(MzMLCV.cvIsolationWindowLowerOffset)) {
          lower = Double.parseDouble(param.getValue().get());
        }
        if (param.getAccession().equals(MzMLCV.cvIsolationWindowUpperOffset)) {
          upper = Double.parseDouble(param.getValue().get());
        }
        if (param.getAccession().equals(MzMLCV.cvIsolationWindowTarget)) {
          targetWindowCenter = Double.parseDouble(param.getValue().get());
        }
      }
    }

    /*
     use center of isolation window. At least for Orbitrap instruments and
     msconvert conversion we found that the isolated ion actually refers to the main peak in
     an isotope pattern whereas the isolation window is the correct isolation mz
     see issue https://github.com/mzmine/mzmine3/issues/717
    */
    if (targetWindowCenter != null) {
      precursorMz = targetWindowCenter;
    }

    if (precursorMz == null) {
      return null;
    }

    Range<Double> mzwindow = null;
    if (lower != null && upper != null) {
      mzwindow = Range.closed(precursorMz - lower, precursorMz + upper);
    }
    return new DDAMsMsInfoImpl(precursorMz, charge, energy, null, null, msLevel, method, mzwindow);
  }

  /**
   * @param reader A reader at an {@link DDAMsMsInfoImpl} element.
   * @return A loaded {@link DDAMsMsInfoImpl}.
   */
  public static DDAMsMsInfoImpl loadFromXML(XMLStreamReader reader, RawDataFile file,
      List<RawDataFile> allProjectFiles) {

    final double precursorMz = Double.parseDouble(
        reader.getAttributeValue(null, XML_PRECURSOR_MZ_ATTR));

    final Integer precursorCharge = ParsingUtils.readAttributeValueOrDefault(reader,
        XML_PRECURSOR_CHARGE_ATTR, null, Integer::parseInt);

    final Integer scanIndex = ParsingUtils.readAttributeValueOrDefault(reader,
        XML_FRAGMENT_SCAN_ATTR, null, Integer::parseInt);

    final Integer parentScanIndex = ParsingUtils.readAttributeValueOrDefault(reader,
        XML_PARENT_SCAN_ATTR, null, Integer::parseInt);

    final Float activationEnergy = ParsingUtils.readAttributeValueOrDefault(reader,
        XML_ACTIVATION_ENERGY_ATTR, null, Float::parseFloat);

    final int msLevel = Integer.parseInt(reader.getAttributeValue(null, XML_MSLEVEL_ATTR));

    final ActivationMethod method = ActivationMethod.valueOf(
        reader.getAttributeValue(null, XML_ACTIVATION_TYPE_ATTR));

    final Range<Double> isolationWindow = ParsingUtils.readAttributeValueOrDefault(reader,
        XML_ISOLATION_WINDOW_ATTR, null, ParsingUtils::stringToDoubleRange);

    final String rawFileName = ParsingUtils.readAttributeValueOrDefault(reader,
        CONST.XML_RAW_FILE_ELEMENT, null, s -> s);

    // use the correct file if the ms info comes from a different file.
    if (rawFileName != null && !rawFileName.equals(file != null ? file.getName() : null)) {
      file = allProjectFiles.stream().filter(f -> f.getName().equals(rawFileName)).findFirst()
          .orElse(file);
    }

    return new DDAMsMsInfoImpl(precursorMz, precursorCharge, activationEnergy,
<<<<<<< HEAD
        scanIndex != null && scanIndex != -1 ? file.getScan(scanIndex) : null,
        parentScanIndex != null && parentScanIndex != -1 ? file.getScan(parentScanIndex) : null,
        msLevel, method, isolationWindow);
=======
        scanIndex != null && file != null ? file.getScan(scanIndex) : null,
        parentScanIndex != null && file != null ? file.getScan(parentScanIndex) : null, msLevel,
        method, isolationWindow);
>>>>>>> bec42b89
  }

  @Override
  public @Nullable Float getActivationEnergy() {
    return activationEnergy;
  }

  @Override
  public double getIsolationMz() {
    return isolationMz;
  }

  @Override
  public @Nullable Integer getPrecursorCharge() {
    return charge;
  }

  @Override
  public @Nullable Scan getParentScan() {
    return parentScan;
  }

  @NotNull
  @Override
  public @Nullable Scan getMsMsScan() {
    return msMsScan;
  }

  @Override
  public @Nullable Range<Double> getIsolationWindow() {
    return isolationWindow;
  }

  public boolean setMsMsScan(Scan scan) {
    if (msMsScan != null && !msMsScan.equals(scan)) {
      return false;
    }
    msMsScan = scan;
    return true;
  }

  @Override
  public int getMsLevel() {
    return msLevel;
  }

  @Override
  public @NotNull ActivationMethod getActivationMethod() {
    return method;
  }

  /**
   * Appends a new element for an {@link DDAMsMsInfoImpl} at the current position. Start and close
   * tag for this {@link DDAMsMsInfoImpl} are created in this method.
   *
   * @param writer The writer to use.
   */
  @Override
  public void writeToXML(XMLStreamWriter writer) throws XMLStreamException {
    writer.writeStartElement(XML_ELEMENT);
    writer.writeAttribute(XML_TYPE_ATTRIBUTE, XML_TYPE_NAME);

    writer.writeAttribute(XML_PRECURSOR_MZ_ATTR, String.valueOf(getIsolationMz()));

    if (getPrecursorCharge() != null) {
      writer.writeAttribute(XML_PRECURSOR_CHARGE_ATTR, String.valueOf(getPrecursorCharge()));
    }

    if (getMsMsScan() != null) {
      writer.writeAttribute(XML_FRAGMENT_SCAN_ATTR,
          String.valueOf(getMsMsScan().getDataFile().getScans().indexOf(getMsMsScan())));
      writer.writeAttribute(CONST.XML_RAW_FILE_ELEMENT, getMsMsScan().getDataFile().getName());
    }

    if (getParentScan() != null) {
      writer.writeAttribute(XML_PARENT_SCAN_ATTR,
          String.valueOf(getParentScan().getDataFile().getScans().indexOf(getParentScan())));
    }

    if (getActivationEnergy() != null) {
      writer.writeAttribute(XML_ACTIVATION_ENERGY_ATTR, String.valueOf(this.getActivationEnergy()));
    }
    writer.writeAttribute(XML_ACTIVATION_TYPE_ATTR, this.getActivationMethod().name());
    writer.writeAttribute(XML_MSLEVEL_ATTR, String.valueOf(getMsLevel()));

    if (getIsolationWindow() != null) {
      writer.writeAttribute(XML_ISOLATION_WINDOW_ATTR,
          ParsingUtils.rangeToString((Range) getIsolationWindow()));
    }

    writer.writeEndElement();
  }

  @Override
  public boolean equals(Object o) {
    if (this == o) {
      return true;
    }
    if (o == null || getClass() != o.getClass()) {
      return false;
    }
    DDAMsMsInfoImpl that = (DDAMsMsInfoImpl) o;
    return Double.compare(that.getIsolationMz(), getIsolationMz()) == 0
        && getMsLevel() == that.getMsLevel() && Objects.equals(charge, that.charge)
        && Objects.equals(getActivationEnergy(), that.getActivationEnergy()) && (
        Objects.equals(getMsMsScan(), that.getMsMsScan()) || (getMsMsScan() != null
            && that.getMsMsScan() != null && getMsMsScan().getScanNumber() == that.getMsMsScan()
            .getScanNumber())) && (Objects.equals(getParentScan(), that.getParentScan())
        || Objects.equals(getMsMsScan(), that.getMsMsScan()) || (getParentScan() != null
        && that.getParentScan() != null && getParentScan().getScanNumber() == that.getParentScan()
        .getScanNumber())

    ) && method == that.method && Objects.equals(getIsolationWindow(), that.getIsolationWindow());
  }

  @Override
  public int hashCode() {
    return Objects.hash(getIsolationMz(), charge, getActivationEnergy(), getMsMsScan(),
        getParentScan(), getMsLevel(), method, getIsolationWindow());
  }

  @Override
  public String toString() {
    return "DDAMsMsInfoImpl{" + "isolationMz=" + isolationMz + ", charge=" + charge
        + ", activationEnergy=" + activationEnergy + ", msLevel=" + msLevel + ", method=" + method
        + ", isolationWindow=" + isolationWindow + ", parentScan=" + parentScan + ", msMsScan="
        + msMsScan + '}';
  }

  @Override
  public MsMsInfo createCopy() {
    return new DDAMsMsInfoImpl(isolationMz, charge, activationEnergy, null, parentScan, msLevel,
        method, getIsolationWindow());
  }
}<|MERGE_RESOLUTION|>--- conflicted
+++ resolved
@@ -200,15 +200,9 @@
     }
 
     return new DDAMsMsInfoImpl(precursorMz, precursorCharge, activationEnergy,
-<<<<<<< HEAD
-        scanIndex != null && scanIndex != -1 ? file.getScan(scanIndex) : null,
-        parentScanIndex != null && parentScanIndex != -1 ? file.getScan(parentScanIndex) : null,
-        msLevel, method, isolationWindow);
-=======
-        scanIndex != null && file != null ? file.getScan(scanIndex) : null,
-        parentScanIndex != null && file != null ? file.getScan(parentScanIndex) : null, msLevel,
-        method, isolationWindow);
->>>>>>> bec42b89
+        scanIndex != null && scanIndex != -1 && file != null ? file.getScan(scanIndex) : null,
+        parentScanIndex != null && parentScanIndex != -1 && file != null ? file.getScan(parentScanIndex) : null, msLevel, method,
+        isolationWindow);
   }
 
   @Override
