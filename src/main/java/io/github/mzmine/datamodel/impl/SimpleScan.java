/*
 * Copyright 2006-2020 The MZmine Development Team
 *
 * This file is part of MZmine.
 *
 * MZmine is free software; you can redistribute it and/or modify it under the terms of the GNU
 * General Public License as published by the Free Software Foundation; either version 2 of the
 * License, or (at your option) any later version.
 *
 * MZmine is distributed in the hope that it will be useful, but WITHOUT ANY WARRANTY; without even
 * the implied warranty of MERCHANTABILITY or FITNESS FOR A PARTICULAR PURPOSE. See the GNU General
 * Public License for more details.
 *
 * You should have received a copy of the GNU General Public License along with MZmine; if not,
 * write to the Free Software Foundation, Inc., 51 Franklin St, Fifth Floor, Boston, MA 02110-1301
 * USA
 */

package io.github.mzmine.datamodel.impl;

import com.google.common.collect.Range;
import com.google.common.primitives.Ints;

import io.github.mzmine.datamodel.*;
import io.github.mzmine.util.scans.ScanUtils;

import javax.annotation.Nonnull;
import java.util.TreeSet;
import java.util.Vector;

/**
 * Simple implementation of the Scan interface.
 */
public class SimpleScan implements Scan {

  private RawDataFile dataFile;
  private int scanNumber;
  private int msLevel;
  private int fragmentScans[];
  private DataPoint dataPoints[];
  private double precursorMZ;
  private int precursorCharge;
<<<<<<< HEAD
  private double retentionTime;
=======
  private float retentionTime;
  private double mobility;
>>>>>>> 324704da
  private Range<Double> mzRange;
  private DataPoint basePeak;
  private double totalIonCurrent;
  private MassSpectrumType spectrumType;
  private PolarityType polarity;
  private String scanDefinition;
  private Range<Double> scanMZRange;

  private double mobility;
  private MobilityType mobilityType;

  /**
   * Clone constructor
   */
  public SimpleScan(Scan sc) {
    this(sc.getDataFile(), sc.getScanNumber(), sc.getMSLevel(), sc.getRetentionTime(),
        sc.getPrecursorMZ(), sc.getPrecursorCharge(), sc.getFragmentScanNumbers(),
        sc.getDataPoints(), sc.getSpectrumType(), sc.getPolarity(), sc.getScanDefinition(),
        sc.getScanningMZRange());
  }

  /**
   * Constructor for creating scan with given data
   */
<<<<<<< HEAD
  public SimpleScan(RawDataFile dataFile, int scanNumber, int msLevel, double retentionTime,
=======
  public SimpleScan(RawDataFile dataFile, int scanNumber, int msLevel, float retentionTime,double mobility,
>>>>>>> 324704da
      double precursorMZ, int precursorCharge, int fragmentScans[], DataPoint[] dataPoints,
      MassSpectrumType spectrumType, PolarityType polarity, String scanDefinition,
      Range<Double> scanMZRange) {

    this(dataFile, scanNumber, msLevel, retentionTime, precursorMZ, precursorCharge, fragmentScans,
        dataPoints, spectrumType, polarity, scanDefinition, scanMZRange, -1.d, MobilityType.NONE);
  }

  /**
   * Constructor for creating scan with given data
   */
  public SimpleScan(RawDataFile dataFile, int scanNumber, int msLevel, double retentionTime,
      double precursorMZ, int precursorCharge, int fragmentScans[], DataPoint[] dataPoints,
      MassSpectrumType spectrumType, PolarityType polarity, String scanDefinition,
      Range<Double> scanMZRange, double mobility, MobilityType mobilityType) {

    // save scan data
    this.dataFile = dataFile;
    this.scanNumber = scanNumber;
    this.msLevel = msLevel;
    this.retentionTime = retentionTime;
    this.precursorMZ = precursorMZ;
    this.fragmentScans = fragmentScans;
    this.spectrumType = spectrumType;
    this.precursorCharge = precursorCharge;
    this.polarity = polarity;
    this.scanDefinition = scanDefinition;
    this.scanMZRange = scanMZRange;
    this.mobility = mobility;
    this.mobilityType = mobilityType;

    if (dataPoints != null) {
      setDataPoints(dataPoints);
    }
  }


  /**
   * @return Returns scan datapoints
   */
  public @Nonnull
  DataPoint[] getDataPoints() {
    return dataPoints;
  }

  /**
   * @return Returns scan datapoints within a given range
   */
  public @Nonnull
  DataPoint[] getDataPointsByMass(@Nonnull Range<Double> mzRange) {

    int startIndex, endIndex;
    for (startIndex = 0; startIndex < dataPoints.length; startIndex++) {
      if (dataPoints[startIndex].getMZ() >= mzRange.lowerEndpoint()) {
        break;
      }
    }

    for (endIndex = startIndex; endIndex < dataPoints.length; endIndex++) {
      if (dataPoints[endIndex].getMZ() > mzRange.upperEndpoint()) {
        break;
      }
    }

    DataPoint pointsWithinRange[] = new DataPoint[endIndex - startIndex];

    // Copy the relevant points
    System.arraycopy(dataPoints, startIndex, pointsWithinRange, 0, endIndex - startIndex);

    return pointsWithinRange;
  }

  /**
   * @return Returns scan datapoints over certain intensity
   */
  public @Nonnull
  DataPoint[] getDataPointsOverIntensity(double intensity) {
    int index;
    Vector<DataPoint> points = new Vector<DataPoint>();

    for (index = 0; index < dataPoints.length; index++) {
      if (dataPoints[index].getIntensity() >= intensity) {
        points.add(dataPoints[index]);
      }
    }

    DataPoint pointsOverIntensity[] = points.toArray(new DataPoint[0]);

    return pointsOverIntensity;
  }

  /**
   * @param dataPoints
   */
  public void setDataPoints(DataPoint[] dataPoints) {

    this.dataPoints = dataPoints;
    mzRange = Range.singleton(0.0);
    basePeak = null;
    totalIonCurrent = 0;

    // find m/z range and base peak
    if (dataPoints.length > 0) {

      basePeak = dataPoints[0];
      mzRange = Range.singleton(dataPoints[0].getMZ());

      for (DataPoint dp : dataPoints) {

        if (dp.getIntensity() > basePeak.getIntensity()) {
          basePeak = dp;
        }

        mzRange = mzRange.span(Range.singleton(dp.getMZ()));
        totalIonCurrent += dp.getIntensity();

      }

    }

  }

  /**
   * @see io.github.mzmine.datamodel.Scan#getNumberOfDataPoints()
   */
  public int getNumberOfDataPoints() {
    return dataPoints.length;
  }

  /**
   * @see io.github.mzmine.datamodel.Scan#getScanNumber()
   */
  public int getScanNumber() {
    return scanNumber;
  }

  /**
   * @param scanNumber The scanNumber to set.
   */
  public void setScanNumber(int scanNumber) {
    this.scanNumber = scanNumber;
  }

  /**
   * @see io.github.mzmine.datamodel.Scan#getMSLevel()
   */
  public int getMSLevel() {
    return msLevel;
  }

  /**
   * @param msLevel The msLevel to set.
   */
  public void setMSLevel(int msLevel) {
    this.msLevel = msLevel;
  }

  /**
   * @see io.github.mzmine.datamodel.Scan#getPrecursorMZ()
   */
  public double getPrecursorMZ() {
    return precursorMZ;
  }

  /**
   * @param precursorMZ The precursorMZ to set.
   */
  public void setPrecursorMZ(double precursorMZ) {
    this.precursorMZ = precursorMZ;
  }

  /**
   * @return Returns the precursorCharge.
   */
  public int getPrecursorCharge() {
    return precursorCharge;
  }

  /**
   * @param precursorCharge The precursorCharge to set.
   */
  public void setPrecursorCharge(int precursorCharge) {
    this.precursorCharge = precursorCharge;
  }

  /**
   * @see io.github.mzmine.datamodel.Scan#
   */
  public float getRetentionTime() {
    return retentionTime;
  }

  /**
   * @param retentionTime The retentionTime to set.
   */
  public void setRetentionTime(float retentionTime) {
    this.retentionTime = retentionTime;
  }

  /**
   * Simple Scan does not support mobility. Will return -1.0d
   *
   * @return -1.0d
   */
  public double getMobility() {
    return mobility;
  }

  @Override
  public MobilityType getMobilityType() {
    return mobilityType;
  }

  /**
   * @see io.github.mzmine.datamodel.Scan#
   */
  public @Nonnull
  Range<Double> getDataPointMZRange() {
    return mzRange;
  }

  /**
   * @see io.github.mzmine.datamodel.Scan#getBasePeakMZ()
   */
  public DataPoint getHighestDataPoint() {
    return basePeak;
  }

  /**
   * @see io.github.mzmine.datamodel.Scan#getFragmentScanNumbers()
   */
  public int[] getFragmentScanNumbers() {
    return fragmentScans;
  }

  /**
   * @param fragmentScans The fragmentScans to set.
   */

  public void setFragmentScanNumbers(int[] fragmentScans) {
    this.fragmentScans = fragmentScans;
  }

  public void addFragmentScan(int fragmentScan) {
    TreeSet<Integer> fragmentsSet = new TreeSet<Integer>();
    if (fragmentScans != null) {
      for (int frag : fragmentScans) {
        fragmentsSet.add(frag);
      }
    }
    fragmentsSet.add(fragmentScan);
    fragmentScans = Ints.toArray(fragmentsSet);
  }

  /**
   * @see io.github.mzmine.datamodel.Scan#getSpectrumType()
   */
  public MassSpectrumType getSpectrumType() {
    return spectrumType;
  }

  public void setSpectrumType(MassSpectrumType spectrumType) {
    this.spectrumType = spectrumType;
  }

  public double getTIC() {
    return totalIonCurrent;
  }

  public String toString() {
    return ScanUtils.scanToString(this, false);
  }

  public @Nonnull
  RawDataFile getDataFile() {
    return dataFile;
  }

  @Override
  public synchronized void addMassList(@Nonnull MassList massList) {
    throw new UnsupportedOperationException();
  }

  @Override
  public synchronized void removeMassList(@Nonnull MassList massList) {
    throw new UnsupportedOperationException();
  }

  @Override
  public @Nonnull
  MassList[] getMassLists() {
    throw new UnsupportedOperationException();
  }

  @Override
  public MassList getMassList(@Nonnull String name) {
    throw new UnsupportedOperationException();
  }

  @Override
  public @Nonnull
  PolarityType getPolarity() {
    if (polarity == null) {
      polarity = PolarityType.UNKNOWN;
    }
    return polarity;
  }

  @Override
  public String getScanDefinition() {
    if (scanDefinition == null) {
      scanDefinition = "";
    }
    return scanDefinition;
  }

  @Override
  public @Nonnull
  Range<Double> getScanningMZRange() {
    if (scanMZRange == null) {
      scanMZRange = getDataPointMZRange();
    }
    return scanMZRange;
  }
}
<|MERGE_RESOLUTION|>--- conflicted
+++ resolved
@@ -40,12 +40,7 @@
   private DataPoint dataPoints[];
   private double precursorMZ;
   private int precursorCharge;
-<<<<<<< HEAD
-  private double retentionTime;
-=======
   private float retentionTime;
-  private double mobility;
->>>>>>> 324704da
   private Range<Double> mzRange;
   private DataPoint basePeak;
   private double totalIonCurrent;
@@ -64,17 +59,13 @@
     this(sc.getDataFile(), sc.getScanNumber(), sc.getMSLevel(), sc.getRetentionTime(),
         sc.getPrecursorMZ(), sc.getPrecursorCharge(), sc.getFragmentScanNumbers(),
         sc.getDataPoints(), sc.getSpectrumType(), sc.getPolarity(), sc.getScanDefinition(),
-        sc.getScanningMZRange());
+        sc.getScanningMZRange(), sc.getMobility(), sc.getMobilityType());
   }
 
   /**
    * Constructor for creating scan with given data
    */
-<<<<<<< HEAD
-  public SimpleScan(RawDataFile dataFile, int scanNumber, int msLevel, double retentionTime,
-=======
-  public SimpleScan(RawDataFile dataFile, int scanNumber, int msLevel, float retentionTime,double mobility,
->>>>>>> 324704da
+  public SimpleScan(RawDataFile dataFile, int scanNumber, int msLevel, float retentionTime,
       double precursorMZ, int precursorCharge, int fragmentScans[], DataPoint[] dataPoints,
       MassSpectrumType spectrumType, PolarityType polarity, String scanDefinition,
       Range<Double> scanMZRange) {
@@ -86,7 +77,7 @@
   /**
    * Constructor for creating scan with given data
    */
-  public SimpleScan(RawDataFile dataFile, int scanNumber, int msLevel, double retentionTime,
+  public SimpleScan(RawDataFile dataFile, int scanNumber, int msLevel, float retentionTime,
       double precursorMZ, int precursorCharge, int fragmentScans[], DataPoint[] dataPoints,
       MassSpectrumType spectrumType, PolarityType polarity, String scanDefinition,
       Range<Double> scanMZRange, double mobility, MobilityType mobilityType) {
@@ -111,20 +102,19 @@
     }
   }
 
-
   /**
    * @return Returns scan datapoints
    */
-  public @Nonnull
-  DataPoint[] getDataPoints() {
+  @Nonnull
+  public DataPoint[] getDataPoints() {
     return dataPoints;
   }
 
   /**
    * @return Returns scan datapoints within a given range
    */
-  public @Nonnull
-  DataPoint[] getDataPointsByMass(@Nonnull Range<Double> mzRange) {
+  @Nonnull
+  public DataPoint[] getDataPointsByMass(@Nonnull Range<Double> mzRange) {
 
     int startIndex, endIndex;
     for (startIndex = 0; startIndex < dataPoints.length; startIndex++) {
@@ -150,8 +140,8 @@
   /**
    * @return Returns scan datapoints over certain intensity
    */
-  public @Nonnull
-  DataPoint[] getDataPointsOverIntensity(double intensity) {
+  @Nonnull
+  public DataPoint[] getDataPointsOverIntensity(double intensity) {
     int index;
     Vector<DataPoint> points = new Vector<DataPoint>();
 
@@ -275,9 +265,7 @@
   }
 
   /**
-   * Simple Scan does not support mobility. Will return -1.0d
-   *
-   * @return -1.0d
+   * @return Mobility if measured, -1 otherwise
    */
   public double getMobility() {
     return mobility;
@@ -291,13 +279,13 @@
   /**
    * @see io.github.mzmine.datamodel.Scan#
    */
-  public @Nonnull
-  Range<Double> getDataPointMZRange() {
+  @Nonnull
+  public Range<Double> getDataPointMZRange() {
     return mzRange;
   }
 
   /**
-   * @see io.github.mzmine.datamodel.Scan#getBasePeakMZ()
+   * @see Scan#getHighestDataPoint()
    */
   public DataPoint getHighestDataPoint() {
     return basePeak;
@@ -313,7 +301,6 @@
   /**
    * @param fragmentScans The fragmentScans to set.
    */
-
   public void setFragmentScanNumbers(int[] fragmentScans) {
     this.fragmentScans = fragmentScans;
   }
@@ -348,8 +335,8 @@
     return ScanUtils.scanToString(this, false);
   }
 
-  public @Nonnull
-  RawDataFile getDataFile() {
+  @Nonnull
+  public RawDataFile getDataFile() {
     return dataFile;
   }
 
@@ -364,8 +351,8 @@
   }
 
   @Override
-  public @Nonnull
-  MassList[] getMassLists() {
+  @Nonnull
+  public MassList[] getMassLists() {
     throw new UnsupportedOperationException();
   }
 
@@ -375,8 +362,8 @@
   }
 
   @Override
-  public @Nonnull
-  PolarityType getPolarity() {
+  @Nonnull
+  public PolarityType getPolarity() {
     if (polarity == null) {
       polarity = PolarityType.UNKNOWN;
     }
@@ -392,11 +379,10 @@
   }
 
   @Override
-  public @Nonnull
-  Range<Double> getScanningMZRange() {
-    if (scanMZRange == null) {
+  @Nonnull
+  public Range<Double> getScanningMZRange() {
+    if (scanMZRange == null)
       scanMZRange = getDataPointMZRange();
-    }
     return scanMZRange;
   }
 }
