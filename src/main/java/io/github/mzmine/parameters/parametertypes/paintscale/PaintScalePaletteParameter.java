/*
 * Copyright (c) 2004-2022 The MZmine Development Team
 *
 * Permission is hereby granted, free of charge, to any person
 * obtaining a copy of this software and associated documentation
 * files (the "Software"), to deal in the Software without
 * restriction, including without limitation the rights to use,
 * copy, modify, merge, publish, distribute, sublicense, and/or sell
 * copies of the Software, and to permit persons to whom the
 * Software is furnished to do so, subject to the following
 * conditions:
 *
 * The above copyright notice and this permission notice shall be
 * included in all copies or substantial portions of the Software.
 *
 * THE SOFTWARE IS PROVIDED "AS IS", WITHOUT WARRANTY OF ANY KIND,
 * EXPRESS OR IMPLIED, INCLUDING BUT NOT LIMITED TO THE WARRANTIES
 * OF MERCHANTABILITY, FITNESS FOR A PARTICULAR PURPOSE AND
 * NONINFRINGEMENT. IN NO EVENT SHALL THE AUTHORS OR COPYRIGHT
 * HOLDERS BE LIABLE FOR ANY CLAIM, DAMAGES OR OTHER LIABILITY,
 * WHETHER IN AN ACTION OF CONTRACT, TORT OR OTHERWISE, ARISING
 * FROM, OUT OF OR IN CONNECTION WITH THE SOFTWARE OR THE USE OR
 * OTHER DEALINGS IN THE SOFTWARE.
 */

package io.github.mzmine.parameters.parametertypes.paintscale;

import io.github.mzmine.parameters.UserParameter;
import io.github.mzmine.util.color.SimpleColorPalette;
import java.util.ArrayList;
import java.util.Collection;
import java.util.List;
import java.util.logging.Logger;
import org.jetbrains.annotations.NotNull;
import org.w3c.dom.Document;
import org.w3c.dom.Element;
import org.w3c.dom.NodeList;

/**
 * User parameter for color palette selection.
 *
 * @author SteffenHeu steffen.heuckeroth@gmx.de / s_heuc03@uni-muenster.de
 */
public class PaintScalePaletteParameter implements
    UserParameter<SimpleColorPalette, PaintScalePaletteComponent> {

  private static final String PALETTE_ELEMENT = "paintscale_palette";
  private static final String SELECTED_INDEX = "selected";

  private static final Logger logger = Logger.getLogger(PaintScalePaletteParameter.class.getName());

  protected String name;
  protected String descr;
  protected SimpleColorPalette value;
  protected List<SimpleColorPalette> palettes;

  public PaintScalePaletteParameter(String name, String descr) {
    this.name = name;
    this.descr = descr;
    palettes = new ArrayList<>();
<<<<<<< HEAD
    palettes.add(SimpleColorPalette.BLUE_RED_WHITE);
    palettes.add(SimpleColorPalette.RAINBOW);
    palettes.add(SimpleColorPalette.GREEN_YELLOW);
    value = SimpleColorPalette.GREEN_YELLOW;
=======
    palettes.add(SimpleColorPalette.BLUE_YELLOW);
    palettes.add(SimpleColorPalette.BLUE_RED_WHITE);
    palettes.add(SimpleColorPalette.RAINBOW);
    palettes.add(SimpleColorPalette.GREEN_YELLOW);
    value = SimpleColorPalette.BLUE_YELLOW;
>>>>>>> 200dd730
  }

  @Override
  public String getName() {
    return name;
  }

  @Override
  public SimpleColorPalette getValue() {
    return value;
  }

  @Override
  public void setValue(SimpleColorPalette newValue) {
    if (!palettes.contains(newValue)) {
      palettes.add(newValue);
      logger.fine("Did not contain palette " + newValue.toString() + ". Value was added.");
    }
    value = newValue;
  }

  @Override
  public boolean checkValue(Collection<String> errorMessages) {
    if (getValue() == null || !getValue().isValid()) {
      errorMessages.add("Not enough colors in color palette " + getName());
      return false;
    }
    return true;
  }

  @Override
  public void loadValueFromXML(Element xmlElement) {
    int selected = Integer.valueOf(xmlElement.getAttribute(SELECTED_INDEX));

    NodeList childs = xmlElement.getElementsByTagName(PALETTE_ELEMENT);
    palettes.clear();
    for (int i = 0; i < childs.getLength(); i++) {
      Element p = (Element) childs.item(i);
      if (p.getNodeName().equals(PALETTE_ELEMENT)) {
        palettes.add(SimpleColorPalette.createFromXML(p));
      }
    }

    selected = (selected != -1) ? selected : 0;

<<<<<<< HEAD
    if (!palettes.contains(SimpleColorPalette.GREEN_YELLOW)) {
      palettes.add(SimpleColorPalette.GREEN_YELLOW);
      logger.info("Loaded color palettes did not contain default "
          + SimpleColorPalette.GREEN_YELLOW.getName() + " palette. Adding...");
    }

    if (!palettes.contains(SimpleColorPalette.BLUE_RED_WHITE)) {
      palettes.add(SimpleColorPalette.BLUE_RED_WHITE);
      logger.info("Loaded color palettes did not contain default "
          + SimpleColorPalette.BLUE_RED_WHITE.getName() + " palette. Adding...");
    }

    if (!palettes.contains(SimpleColorPalette.RAINBOW)) {
      palettes.add(SimpleColorPalette.RAINBOW);
      logger.info(
          "Loaded color palettes did not contain default " + SimpleColorPalette.RAINBOW.getName()
              + " palette. Adding...");
=======
    for (SimpleColorPalette defaultPaintScale : SimpleColorPalette.DEFAULT_PAINT_SCALES) {
      if (!palettes.contains(defaultPaintScale)) {
        palettes.add(defaultPaintScale);
        logger.info("Loaded color palettes did not contain default " + defaultPaintScale.getName()
            + " palette. Adding...");
      }
>>>>>>> 200dd730
    }

    setValue(palettes.get(selected));
  }

  @Override
  public void saveValueToXML(Element xmlElement) {
    Document doc = xmlElement.getOwnerDocument();

    xmlElement.setAttribute(SELECTED_INDEX, Integer.toString(palettes.indexOf(value)));

    for (SimpleColorPalette p : palettes) {
      Element palElement = doc.createElement(PALETTE_ELEMENT);
      p.saveToXML(palElement);
      xmlElement.appendChild(palElement);
    }
  }

  @Override
  public String getDescription() {
    return descr;
  }

  @Override
  public PaintScalePaletteComponent createEditingComponent() {
    return new PaintScalePaletteComponent();
  }

  @Override
  public void setValueFromComponent(PaintScalePaletteComponent component) {
    value = component.getValue();
    palettes = component.getPalettes();
  }

  @Override
  public void setValueToComponent(PaintScalePaletteComponent component,
      SimpleColorPalette newValue) {
    component.setPalettes(palettes);
    component.setValue(newValue);
  }

  protected @NotNull List<SimpleColorPalette> getPalettes() {
    return palettes;
  }

  protected void setPalettes(@NotNull List<SimpleColorPalette> palettes) {

    int index = 0;
    for (SimpleColorPalette def : SimpleColorPalette.DEFAULT.values()) {
      if (!palettes.contains(def)) {
        palettes.add(index, def);
        logger.info("Loaded color palettes did not contain default " + def.getName()
            + " palette. Adding...");
      }
      index++;
    }

    this.palettes = palettes;
  }

  @Override
  public UserParameter<SimpleColorPalette, PaintScalePaletteComponent> cloneParameter() {
    PaintScalePaletteParameter clone = new PaintScalePaletteParameter(name, descr);
    clone.setValue(getValue().clone());

    List<SimpleColorPalette> pals = new ArrayList<>();
    palettes.forEach(p -> pals.add(p.clone()));
    clone.setPalettes(pals);

    return clone;
  }

}<|MERGE_RESOLUTION|>--- conflicted
+++ resolved
@@ -57,19 +57,13 @@
   public PaintScalePaletteParameter(String name, String descr) {
     this.name = name;
     this.descr = descr;
+    value = SimpleColorPalette.BLUE_RED_WHITE;
     palettes = new ArrayList<>();
-<<<<<<< HEAD
-    palettes.add(SimpleColorPalette.BLUE_RED_WHITE);
-    palettes.add(SimpleColorPalette.RAINBOW);
-    palettes.add(SimpleColorPalette.GREEN_YELLOW);
-    value = SimpleColorPalette.GREEN_YELLOW;
-=======
     palettes.add(SimpleColorPalette.BLUE_YELLOW);
     palettes.add(SimpleColorPalette.BLUE_RED_WHITE);
     palettes.add(SimpleColorPalette.RAINBOW);
     palettes.add(SimpleColorPalette.GREEN_YELLOW);
     value = SimpleColorPalette.BLUE_YELLOW;
->>>>>>> 200dd730
   }
 
   @Override
@@ -115,32 +109,12 @@
 
     selected = (selected != -1) ? selected : 0;
 
-<<<<<<< HEAD
-    if (!palettes.contains(SimpleColorPalette.GREEN_YELLOW)) {
-      palettes.add(SimpleColorPalette.GREEN_YELLOW);
-      logger.info("Loaded color palettes did not contain default "
-          + SimpleColorPalette.GREEN_YELLOW.getName() + " palette. Adding...");
-    }
-
-    if (!palettes.contains(SimpleColorPalette.BLUE_RED_WHITE)) {
-      palettes.add(SimpleColorPalette.BLUE_RED_WHITE);
-      logger.info("Loaded color palettes did not contain default "
-          + SimpleColorPalette.BLUE_RED_WHITE.getName() + " palette. Adding...");
-    }
-
-    if (!palettes.contains(SimpleColorPalette.RAINBOW)) {
-      palettes.add(SimpleColorPalette.RAINBOW);
-      logger.info(
-          "Loaded color palettes did not contain default " + SimpleColorPalette.RAINBOW.getName()
-              + " palette. Adding...");
-=======
     for (SimpleColorPalette defaultPaintScale : SimpleColorPalette.DEFAULT_PAINT_SCALES) {
       if (!palettes.contains(defaultPaintScale)) {
         palettes.add(defaultPaintScale);
         logger.info("Loaded color palettes did not contain default " + defaultPaintScale.getName()
             + " palette. Adding...");
       }
->>>>>>> 200dd730
     }
 
     setValue(palettes.get(selected));
