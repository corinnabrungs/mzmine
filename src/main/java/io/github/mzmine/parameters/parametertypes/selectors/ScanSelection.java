/*
 * Copyright 2006-2020 The MZmine Development Team
 *
 * This file is part of MZmine.
 *
 * MZmine is free software; you can redistribute it and/or modify it under the terms of the GNU
 * General Public License as published by the Free Software Foundation; either version 2 of the
 * License, or (at your option) any later version.
 *
 * MZmine is distributed in the hope that it will be useful, but WITHOUT ANY WARRANTY; without even
 * the implied warranty of MERCHANTABILITY or FITNESS FOR A PARTICULAR PURPOSE. See the GNU General
 * Public License for more details.
 *
 * You should have received a copy of the GNU General Public License along with MZmine; if not,
 * write to the Free Software Foundation, Inc., 51 Franklin St, Fifth Floor, Boston, MA 02110-1301
 * USA
 */

package io.github.mzmine.parameters.parametertypes.selectors;

<<<<<<< HEAD
=======
import io.github.mzmine.datamodel.Frame;
import io.github.mzmine.datamodel.MobilityScan;
>>>>>>> 40133f16
import java.util.ArrayList;
import java.util.Collection;
import java.util.HashSet;
import java.util.List;
import java.util.Set;
import javax.annotation.concurrent.Immutable;
import com.google.common.base.Strings;
import com.google.common.collect.Range;
import com.google.common.primitives.Ints;
import io.github.mzmine.datamodel.Frame;
import io.github.mzmine.datamodel.MassSpectrumType;
import io.github.mzmine.datamodel.PolarityType;
import io.github.mzmine.datamodel.RawDataFile;
import io.github.mzmine.datamodel.Scan;
import io.github.mzmine.util.TextUtils;

@Immutable
public class ScanSelection {

  private final Range<Integer> scanNumberRange;
  private final Range<Double> scanMobilityRange;
  private final Range<Float> scanRTRange;
  private final PolarityType polarity;
  private final MassSpectrumType spectrumType;
  private final Integer msLevel;
  private Integer baseFilteringInteger;
  private String scanDefinition;

  public ScanSelection() {
    this(1);
  }

  public ScanSelection(int msLevel) {
    this(null, null, null, null, null, null, msLevel, null);
  }

  public ScanSelection(Range<Float> scanRTRange, int msLevel) {
    this(null, null, scanRTRange, null, null, null, msLevel, null);
  }

  public ScanSelection(Range<Integer> scanNumberRange, Integer baseFilteringInteger,
      Range<Float> scanRTRange, Range<Double> scanMobilityRange, PolarityType polarity,
      MassSpectrumType spectrumType, Integer msLevel, String scanDefinition) {
    this.scanNumberRange = scanNumberRange;
    this.baseFilteringInteger = baseFilteringInteger;
    this.scanRTRange = scanRTRange;
    this.scanMobilityRange = scanMobilityRange;
    this.polarity = polarity;
    this.spectrumType = spectrumType;
    this.msLevel = msLevel;
    this.scanDefinition = scanDefinition;
  }

  public Range<Integer> getScanNumberRange() {
    return scanNumberRange;
  }

  public Integer getBaseFilteringInteger() {
    return baseFilteringInteger;
  }

  public Range<Float> getScanRTRange() {
    return scanRTRange;
  }

  public Range<Double> getScanMobilityRange() {
    return scanMobilityRange;
  }

  public PolarityType getPolarity() {
    return polarity;
  }

  public MassSpectrumType getSpectrumType() {
    return spectrumType;
  }

  public Integer getMsLevel() {
    return msLevel;
  }

  public String getScanDefinition() {
    return scanDefinition;
  }

  public Set<? extends Scan> getMachtingScans(Collection<? extends Scan> scans) {
    Set<Scan> eligibleScans = new HashSet<>();
    for (Scan scan : scans) {
      if (matches(scan)) {
        eligibleScans.add(scan);
      }
    }
    return eligibleScans;
  }

  public Scan[] getMatchingScans(RawDataFile dataFile) {

    final List<Scan> matchingScans = new ArrayList<>();

    int scanNumbers[] = dataFile.getScanNumbers();
    for (int scanNumber : scanNumbers) {

      Scan scan = dataFile.getScan(scanNumber);
      if (matches(scan)) {
        matchingScans.add(scan);
      }
    }

    return matchingScans.toArray(new Scan[matchingScans.size()]);
  }

  public int[] getMatchingScanNumbers(RawDataFile dataFile) {

    final List<Integer> matchingScans = new ArrayList<>();

    int scanNumbers[] = dataFile.getScanNumbers();

    for (int scanNumber : scanNumbers) {
      Scan scan = dataFile.getScan(scanNumber);
      if (matches(scan)) {
        matchingScans.add(scanNumber);
      }
    }

    return Ints.toArray(matchingScans);
  }

  public boolean matches(Scan scan) {
    // scan offset was changed
    int offset;
    if (scanNumberRange != null) {
      offset = scanNumberRange.lowerEndpoint();
    } else {
      // first scan number
      if (scan.getDataFile() != null && scan.getDataFile().getScanNumbers().length > 0) {
        offset = scan.getDataFile().getScanNumbers()[0];
      } else {
        offset = 1;
      }
    }
    return matches(scan, offset);
  }

  /**
   * @param scan
   * @param scanNumberOffset is used for baseFilteringInteger (filter every n-th scan)
   * @return
   */
  public boolean matches(Scan scan, int scanNumberOffset) {
    if ((msLevel != null) && (!msLevel.equals(scan.getMSLevel()))) {
      return false;
    }

    if ((polarity != null) && (!polarity.equals(scan.getPolarity()))) {
      return false;
    }

    if ((spectrumType != null) && (!spectrumType.equals(scan.getSpectrumType()))) {
      return false;
    }

    if ((scanNumberRange != null) && (!scanNumberRange.contains(scan.getScanNumber()))) {
      return false;
    }

    if ((baseFilteringInteger != null)
        && ((scan.getScanNumber() - scanNumberOffset) % baseFilteringInteger != 0)) {
      return false;
    }

    if ((scanRTRange != null) && (!scanRTRange.contains(scan.getRetentionTime()))) {
      return false;
    }

    if (scan instanceof Frame) {
      if (scanMobilityRange != null
          && !((Frame) scan).getMobilityRange().isConnected(scanMobilityRange)) {
        return false;
      }
    } else {
      if ((scanMobilityRange != null) && (!scanMobilityRange.contains(scan.getMobility()))) {
        return false;
      }
    }

    if (!Strings.isNullOrEmpty(scanDefinition)) {

      final String actualScanDefinition = scan.getScanDefinition();

      if (Strings.isNullOrEmpty(actualScanDefinition)) {
        return false;
      }

      final String regex = TextUtils.createRegexFromWildcards(scanDefinition);

      if (!actualScanDefinition.matches(regex)) {
        return false;
      }
    }
    return true;
  }


  public boolean matches(MobilityScan scan) {
    // scan offset was changed
    int offset;
    if (scanNumberRange != null) {
      offset = scanNumberRange.lowerEndpoint();
    } else {
      // first scan number
      if (scan.getFrame().getDataFile() != null
          && scan.getFrame().getDataFile().getScanNumbers().length > 0) {
        offset = scan.getFrame().getDataFile().getScanNumbers()[0];
      } else {
        offset = 1;
      }
    }
    return matches(scan, offset);
  }

  /**
   * @param scan
   * @param scanNumberOffset is used for baseFilteringInteger (filter every n-th scan)
   * @return
   */
  public boolean matches(MobilityScan scan, int scanNumberOffset) {
    if ((msLevel != null) && (!msLevel.equals(scan.getFrame().getMSLevel()))) {
      return false;
    }

    if ((polarity != null) && (!polarity.equals(scan.getFrame().getPolarity()))) {
      return false;
    }

    if ((spectrumType != null) && (!spectrumType.equals(scan.getSpectrumType()))) {
      return false;
    }

    if ((scanNumberRange != null) && (!scanNumberRange.contains(scan.getFrame().getScanNumber()))) {
      return false;
    }

    if ((baseFilteringInteger != null)
        && ((scan.getFrame().getScanNumber() - scanNumberOffset) % baseFilteringInteger != 0)) {
      return false;
    }

    if ((scanRTRange != null) && (!scanRTRange.contains(scan.getRetentionTime()))) {
      return false;
    }

    if ((scanMobilityRange != null) && (!scanMobilityRange.contains(scan.getMobility()))) {
      return false;
    }

    if (!Strings.isNullOrEmpty(scanDefinition)) {

      final String actualScanDefinition = scan.getFrame().getScanDefinition();

      if (Strings.isNullOrEmpty(actualScanDefinition)) {
        return false;
      }

      final String regex = TextUtils.createRegexFromWildcards(scanDefinition);

      if (!actualScanDefinition.matches(regex)) {
        return false;
      }
    }
    return true;
  }
}<|MERGE_RESOLUTION|>--- conflicted
+++ resolved
@@ -18,11 +18,8 @@
 
 package io.github.mzmine.parameters.parametertypes.selectors;
 
-<<<<<<< HEAD
-=======
 import io.github.mzmine.datamodel.Frame;
 import io.github.mzmine.datamodel.MobilityScan;
->>>>>>> 40133f16
 import java.util.ArrayList;
 import java.util.Collection;
 import java.util.HashSet;
@@ -32,7 +29,6 @@
 import com.google.common.base.Strings;
 import com.google.common.collect.Range;
 import com.google.common.primitives.Ints;
-import io.github.mzmine.datamodel.Frame;
 import io.github.mzmine.datamodel.MassSpectrumType;
 import io.github.mzmine.datamodel.PolarityType;
 import io.github.mzmine.datamodel.RawDataFile;
@@ -198,8 +194,7 @@
     }
 
     if (scan instanceof Frame) {
-      if (scanMobilityRange != null
-          && !((Frame) scan).getMobilityRange().isConnected(scanMobilityRange)) {
+      if (scanMobilityRange != null && !((Frame) scan).getMobilityRange().isConnected(scanMobilityRange)) {
         return false;
       }
     } else {
