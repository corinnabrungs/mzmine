/*
 * Copyright (C) 2016 Du-Lab Team <dulab.binf@gmail.com>
 *
 * This program is free software; you can redistribute it and/or modify it under the terms of the
 * GNU General Public License as published by the Free Software Foundation; either version 2 of the
 * License, or (at your option) any later version.
 *
 * This program is distributed in the hope that it will be useful, but WITHOUT ANY WARRANTY; without
 * even the implied warranty of MERCHANTABILITY or FITNESS FOR A PARTICULAR PURPOSE. See the GNU
 * General Public License for more details.
 *
 * You should have received a copy of the GNU General Public License along with this program; if
 * not, write to the Free Software Foundation, Inc., 59 Temple Place - Suite 330, Boston, MA
 * 02111-1307, USA.
 */
package net.sf.mzmine.modules.peaklistmethods.peakpicking.adap3decompositionV2;

import java.awt.Window;
import java.text.NumberFormat;

import net.sf.mzmine.parameters.Parameter;
import net.sf.mzmine.parameters.impl.SimpleParameterSet;
import net.sf.mzmine.parameters.parametertypes.BooleanParameter;
import net.sf.mzmine.parameters.parametertypes.DoubleParameter;
import net.sf.mzmine.parameters.parametertypes.IntegerParameter;
import net.sf.mzmine.parameters.parametertypes.StringParameter;
import net.sf.mzmine.parameters.parametertypes.selectors.PeakListsParameter;
import net.sf.mzmine.parameters.parametertypes.selectors.PeakListsSelectionType;
import net.sf.mzmine.util.ExitCode;

/**
 *
 * @author aleksandrsmirnov
 */
public class ADAP3DecompositionV2Parameters extends SimpleParameterSet {

<<<<<<< HEAD
    public static final PeakListsParameter CHROMATOGRAM_LISTS =
            new PeakListsParameter("Chromatograms", 1, Integer.MAX_VALUE);

    public static final PeakListsParameter PEAK_LISTS =
            new PeakListsParameter("Peaks", 1, Integer.MAX_VALUE);
    
    // ------------------------------------------------------------------------
    // ----- First-phase parameters -------------------------------------------
    // ------------------------------------------------------------------------

    public static final DoubleParameter PREF_WINDOW_WIDTH =
            new DoubleParameter("Preferred window width (min)",
                    "Preferred width of a deconvolution window (in minutes). The algorithm will try to " +
                            "select windows of the given width, but it may not be able to do so.",
                    NumberFormat.getNumberInstance(), 0.05);
    
    // ------------------------------------------------------------------------
    // ----- End of First-phase parameters ------------------------------------
    // ------------------------------------------------------------------------
    
    // ------------------------------------------------------------------------
    // ----- Second-phase parameters ------------------------------------------
    // ------------------------------------------------------------------------

    public static final DoubleParameter RET_TIME_TOLERANCE = new DoubleParameter("Retention time tolerance (min)",
            "Retention time tolerance value (between 0 and 1) is used for determine the number of components" +
                    " in a window. The larger tolerance, the smaller components are determined.",
            NumberFormat.getNumberInstance(), 0.05, 0.0, Double.MAX_VALUE);

    public static final IntegerParameter MIN_CLUSTER_SIZE = new IntegerParameter("Minimum Number of Peaks",
            "Minimum number of peaks that form a component", 1);

    public static final BooleanParameter ADJUST_APEX_RET_TIME = new BooleanParameter("Adjust Apex Ret Times",
            "If this option is checked, the apex retention time is calculated by fitting a parabola into " +
                    "the top half of an EIC peak", false);

//    public static final BooleanParameter SMOOTHING = new BooleanParameter("Smoothed elution profiles",
//            "If this option is checked, the elution profiles of components are smoothed", false);
//
//    public static final BooleanParameter UNIMODALITY = new BooleanParameter("Unimodal elution profiles",
//            "If this option is checked, the elution profiles have a single local maximum", false);

    // ------------------------------------------------------------------------
    // ----- End of Second-phase parameters -----------------------------------
    // ------------------------------------------------------------------------
    
    public static final StringParameter SUFFIX = new StringParameter("Suffix",
	    "This string is added to peak list name as suffix", "Spectral Deconvolution");
    
    public static final BooleanParameter AUTO_REMOVE = new BooleanParameter(
	    "Remove original peak lists",
	    "If checked, original chromomatogram and peak lists will be removed");
    
    public ADAP3DecompositionV2Parameters() {
	    super(new Parameter[] {CHROMATOGRAM_LISTS, PEAK_LISTS, PREF_WINDOW_WIDTH,
                RET_TIME_TOLERANCE, MIN_CLUSTER_SIZE, ADJUST_APEX_RET_TIME, SUFFIX, AUTO_REMOVE});  // SMOOTHING, UNIMODALITY,
    }
    
    @Override
    public ExitCode showSetupDialog(Window parent, boolean valueCheckRequired)
    {
        CHROMATOGRAM_LISTS.setValue(PeakListsSelectionType.SPECIFIC_PEAKLISTS);
        PEAK_LISTS.setValue(PeakListsSelectionType.SPECIFIC_PEAKLISTS);

        final ADAP3DecompositionV2SetupDialog dialog =
                new ADAP3DecompositionV2SetupDialog(
                        parent, valueCheckRequired, this);
        
        dialog.setVisible(true);
        return dialog.getExitCode();
    }
=======
  public static final PeakListsParameter CHROMATOGRAM_LISTS =
      new PeakListsParameter("Chromatograms", 1, Integer.MAX_VALUE);

  public static final PeakListsParameter PEAK_LISTS =
      new PeakListsParameter("Peaks", 1, Integer.MAX_VALUE);

  // ------------------------------------------------------------------------
  // ----- First-phase parameters -------------------------------------------
  // ------------------------------------------------------------------------

  public static final DoubleParameter PREF_WINDOW_WIDTH =
      new DoubleParameter("Preferred window width (min)",
          "Preferred width of a deconvolution window (in minutes). The algorithm will try to "
              + "select windows of the given width, but it may not be able to do so.",
          NumberFormat.getNumberInstance(), 0.05);

  public static final IntegerParameter MIN_NUM_PEAK =
      new IntegerParameter("Min number peaks", "Minimum number of detected peaks in a window", 5);

  // ------------------------------------------------------------------------
  // ----- End of First-phase parameters ------------------------------------
  // ------------------------------------------------------------------------

  // ------------------------------------------------------------------------
  // ----- Second-phase parameters ------------------------------------------
  // ------------------------------------------------------------------------

  public static final DoubleParameter RET_TIME_TOLERANCE = new DoubleParameter(
      "Retention time tolerance (min)",
      "Retention time tolerance value (between 0 and 1) is used for determine the number of components"
          + " in a window. The larger tolerance, the smaller components are determined.",
      NumberFormat.getNumberInstance(), 0.05, 0.0, Double.MAX_VALUE);

  public static final BooleanParameter SMOOTHING = new BooleanParameter("Smoothed elution profiles",
      "If this option is checked, the elution profiles of components are smoothed", false);

  public static final BooleanParameter UNIMODALITY =
      new BooleanParameter("Unimodal elution profiles",
          "If this option is checked, the elution profiles have a single local maximum", false);

  // ------------------------------------------------------------------------
  // ----- End of Second-phase parameters -----------------------------------
  // ------------------------------------------------------------------------

  public static final StringParameter SUFFIX = new StringParameter("Suffix",
      "This string is added to peak list name as suffix", "Spectral Deconvolution");

  public static final BooleanParameter AUTO_REMOVE =
      new BooleanParameter("Remove original peak lists",
          "If checked, original chromomatogram and peak lists will be removed");

  public ADAP3DecompositionV2Parameters() {
    super(new Parameter[] {CHROMATOGRAM_LISTS, PEAK_LISTS, PREF_WINDOW_WIDTH, MIN_NUM_PEAK,
        RET_TIME_TOLERANCE, SMOOTHING, UNIMODALITY, SUFFIX, AUTO_REMOVE});
  }

  @Override
  public ExitCode showSetupDialog(Window parent, boolean valueCheckRequired) {
    CHROMATOGRAM_LISTS.setValue(PeakListsSelectionType.SPECIFIC_PEAKLISTS);
    PEAK_LISTS.setValue(PeakListsSelectionType.SPECIFIC_PEAKLISTS);

    final ADAP3DecompositionV2SetupDialog dialog =
        new ADAP3DecompositionV2SetupDialog(parent, valueCheckRequired, this);

    dialog.setVisible(true);
    return dialog.getExitCode();
  }
>>>>>>> ec391687
}<|MERGE_RESOLUTION|>--- conflicted
+++ resolved
@@ -29,18 +29,16 @@
 import net.sf.mzmine.util.ExitCode;
 
 /**
- *
  * @author aleksandrsmirnov
  */
 public class ADAP3DecompositionV2Parameters extends SimpleParameterSet {
 
-<<<<<<< HEAD
     public static final PeakListsParameter CHROMATOGRAM_LISTS =
             new PeakListsParameter("Chromatograms", 1, Integer.MAX_VALUE);
 
     public static final PeakListsParameter PEAK_LISTS =
             new PeakListsParameter("Peaks", 1, Integer.MAX_VALUE);
-    
+
     // ------------------------------------------------------------------------
     // ----- First-phase parameters -------------------------------------------
     // ------------------------------------------------------------------------
@@ -50,11 +48,11 @@
                     "Preferred width of a deconvolution window (in minutes). The algorithm will try to " +
                             "select windows of the given width, but it may not be able to do so.",
                     NumberFormat.getNumberInstance(), 0.05);
-    
+
     // ------------------------------------------------------------------------
     // ----- End of First-phase parameters ------------------------------------
     // ------------------------------------------------------------------------
-    
+
     // ------------------------------------------------------------------------
     // ----- Second-phase parameters ------------------------------------------
     // ------------------------------------------------------------------------
@@ -71,108 +69,31 @@
             "If this option is checked, the apex retention time is calculated by fitting a parabola into " +
                     "the top half of an EIC peak", false);
 
-//    public static final BooleanParameter SMOOTHING = new BooleanParameter("Smoothed elution profiles",
-//            "If this option is checked, the elution profiles of components are smoothed", false);
-//
-//    public static final BooleanParameter UNIMODALITY = new BooleanParameter("Unimodal elution profiles",
-//            "If this option is checked, the elution profiles have a single local maximum", false);
-
     // ------------------------------------------------------------------------
     // ----- End of Second-phase parameters -----------------------------------
     // ------------------------------------------------------------------------
-    
+
     public static final StringParameter SUFFIX = new StringParameter("Suffix",
-	    "This string is added to peak list name as suffix", "Spectral Deconvolution");
-    
+            "This string is added to peak list name as suffix", "Spectral Deconvolution");
+
     public static final BooleanParameter AUTO_REMOVE = new BooleanParameter(
-	    "Remove original peak lists",
-	    "If checked, original chromomatogram and peak lists will be removed");
-    
+            "Remove original peak lists",
+            "If checked, original chromomatogram and peak lists will be removed");
+
     public ADAP3DecompositionV2Parameters() {
-	    super(new Parameter[] {CHROMATOGRAM_LISTS, PEAK_LISTS, PREF_WINDOW_WIDTH,
+        super(new Parameter[]{CHROMATOGRAM_LISTS, PEAK_LISTS, PREF_WINDOW_WIDTH,
                 RET_TIME_TOLERANCE, MIN_CLUSTER_SIZE, ADJUST_APEX_RET_TIME, SUFFIX, AUTO_REMOVE});  // SMOOTHING, UNIMODALITY,
     }
-    
+
     @Override
-    public ExitCode showSetupDialog(Window parent, boolean valueCheckRequired)
-    {
+    public ExitCode showSetupDialog(Window parent, boolean valueCheckRequired) {
         CHROMATOGRAM_LISTS.setValue(PeakListsSelectionType.SPECIFIC_PEAKLISTS);
         PEAK_LISTS.setValue(PeakListsSelectionType.SPECIFIC_PEAKLISTS);
 
         final ADAP3DecompositionV2SetupDialog dialog =
-                new ADAP3DecompositionV2SetupDialog(
-                        parent, valueCheckRequired, this);
-        
+                new ADAP3DecompositionV2SetupDialog(parent, valueCheckRequired, this);
+
         dialog.setVisible(true);
         return dialog.getExitCode();
     }
-=======
-  public static final PeakListsParameter CHROMATOGRAM_LISTS =
-      new PeakListsParameter("Chromatograms", 1, Integer.MAX_VALUE);
-
-  public static final PeakListsParameter PEAK_LISTS =
-      new PeakListsParameter("Peaks", 1, Integer.MAX_VALUE);
-
-  // ------------------------------------------------------------------------
-  // ----- First-phase parameters -------------------------------------------
-  // ------------------------------------------------------------------------
-
-  public static final DoubleParameter PREF_WINDOW_WIDTH =
-      new DoubleParameter("Preferred window width (min)",
-          "Preferred width of a deconvolution window (in minutes). The algorithm will try to "
-              + "select windows of the given width, but it may not be able to do so.",
-          NumberFormat.getNumberInstance(), 0.05);
-
-  public static final IntegerParameter MIN_NUM_PEAK =
-      new IntegerParameter("Min number peaks", "Minimum number of detected peaks in a window", 5);
-
-  // ------------------------------------------------------------------------
-  // ----- End of First-phase parameters ------------------------------------
-  // ------------------------------------------------------------------------
-
-  // ------------------------------------------------------------------------
-  // ----- Second-phase parameters ------------------------------------------
-  // ------------------------------------------------------------------------
-
-  public static final DoubleParameter RET_TIME_TOLERANCE = new DoubleParameter(
-      "Retention time tolerance (min)",
-      "Retention time tolerance value (between 0 and 1) is used for determine the number of components"
-          + " in a window. The larger tolerance, the smaller components are determined.",
-      NumberFormat.getNumberInstance(), 0.05, 0.0, Double.MAX_VALUE);
-
-  public static final BooleanParameter SMOOTHING = new BooleanParameter("Smoothed elution profiles",
-      "If this option is checked, the elution profiles of components are smoothed", false);
-
-  public static final BooleanParameter UNIMODALITY =
-      new BooleanParameter("Unimodal elution profiles",
-          "If this option is checked, the elution profiles have a single local maximum", false);
-
-  // ------------------------------------------------------------------------
-  // ----- End of Second-phase parameters -----------------------------------
-  // ------------------------------------------------------------------------
-
-  public static final StringParameter SUFFIX = new StringParameter("Suffix",
-      "This string is added to peak list name as suffix", "Spectral Deconvolution");
-
-  public static final BooleanParameter AUTO_REMOVE =
-      new BooleanParameter("Remove original peak lists",
-          "If checked, original chromomatogram and peak lists will be removed");
-
-  public ADAP3DecompositionV2Parameters() {
-    super(new Parameter[] {CHROMATOGRAM_LISTS, PEAK_LISTS, PREF_WINDOW_WIDTH, MIN_NUM_PEAK,
-        RET_TIME_TOLERANCE, SMOOTHING, UNIMODALITY, SUFFIX, AUTO_REMOVE});
-  }
-
-  @Override
-  public ExitCode showSetupDialog(Window parent, boolean valueCheckRequired) {
-    CHROMATOGRAM_LISTS.setValue(PeakListsSelectionType.SPECIFIC_PEAKLISTS);
-    PEAK_LISTS.setValue(PeakListsSelectionType.SPECIFIC_PEAKLISTS);
-
-    final ADAP3DecompositionV2SetupDialog dialog =
-        new ADAP3DecompositionV2SetupDialog(parent, valueCheckRequired, this);
-
-    dialog.setVisible(true);
-    return dialog.getExitCode();
-  }
->>>>>>> ec391687
 }