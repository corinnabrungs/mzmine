--- conflicted
+++ resolved
@@ -30,15 +30,9 @@
 
 public class LocalSpectralDBSearchModule implements MZmineProcessingModule {
 
-<<<<<<< HEAD
-  public static final String MODULE_NAME = "Spectra database search";
+  public static final String MODULE_NAME = "Local spectra database search";
   private static final String MODULE_DESCRIPTION =
       "This method searches all peaklist rows against a local spectral database.";
-=======
-  public static final String MODULE_NAME = "Local MS/MS database search";
-  private static final String MODULE_DESCRIPTION =
-      "This method searches all peaklist rows with a fragmentation scan against a local MS/MS spectral database and supports different DB file formats, e.g., NIST .msp, MoNA .json, GNPS .json, ...).";
->>>>>>> e0c1928e
 
   @Override
   public @Nonnull String getName() {
