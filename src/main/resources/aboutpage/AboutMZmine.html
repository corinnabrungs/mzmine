--- conflicted
+++ resolved
@@ -1,9 +1,5 @@
 <!--
-<<<<<<< HEAD
-  ~ Copyright 2006-2022 The MZmine Development Team
-=======
   ~ Copyright (c) 2004-2022 The MZmine Development Team
->>>>>>> 6354e135
   ~
   ~ Permission is hereby granted, free of charge, to any person
   ~ obtaining a copy of this software and associated documentation
@@ -14,18 +10,6 @@
   ~ Software is furnished to do so, subject to the following
   ~ conditions:
   ~
-<<<<<<< HEAD
-  ~ MZmine is free software; you can redistribute it and/or modify it under the terms of the GNU
-  ~ General Public License as published by the Free Software Foundation; either version 2 of the
-  ~ License, or (at your option) any later version.
-  ~
-  ~ MZmine is distributed in the hope that it will be useful, but WITHOUT ANY WARRANTY; without even
-  ~ the implied warranty of MERCHANTABILITY or FITNESS FOR A PARTICULAR PURPOSE. See the GNU
-  ~ General Public License for more details.
-  ~
-  ~ You should have received a copy of the GNU General Public License along with MZmine; if not,
-  ~ write to the Free Software Foundation, Inc., 51 Franklin St, Fifth Floor, Boston, MA 02110-1301 USA.
-=======
   ~ The above copyright notice and this permission notice shall be
   ~ included in all copies or substantial portions of the Software.
   ~
@@ -37,7 +21,6 @@
   ~ WHETHER IN AN ACTION OF CONTRACT, TORT OR OTHERWISE, ARISING
   ~ FROM, OUT OF OR IN CONNECTION WITH THE SOFTWARE OR THE USE OR
   ~ OTHER DEALINGS IN THE SOFTWARE.
->>>>>>> 6354e135
   -->
 
 <html>
