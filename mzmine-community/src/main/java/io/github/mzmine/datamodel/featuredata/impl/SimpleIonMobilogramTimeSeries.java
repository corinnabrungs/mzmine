/*
 * Copyright (c) 2004-2024 The MZmine Development Team
 *
 * Permission is hereby granted, free of charge, to any person
 * obtaining a copy of this software and associated documentation
 * files (the "Software"), to deal in the Software without
 * restriction, including without limitation the rights to use,
 * copy, modify, merge, publish, distribute, sublicense, and/or sell
 * copies of the Software, and to permit persons to whom the
 * Software is furnished to do so, subject to the following
 * conditions:
 *
 * The above copyright notice and this permission notice shall be
 * included in all copies or substantial portions of the Software.
 *
 * THE SOFTWARE IS PROVIDED "AS IS", WITHOUT WARRANTY OF ANY KIND,
 * EXPRESS OR IMPLIED, INCLUDING BUT NOT LIMITED TO THE WARRANTIES
 * OF MERCHANTABILITY, FITNESS FOR A PARTICULAR PURPOSE AND
 * NONINFRINGEMENT. IN NO EVENT SHALL THE AUTHORS OR COPYRIGHT
 * HOLDERS BE LIABLE FOR ANY CLAIM, DAMAGES OR OTHER LIABILITY,
 * WHETHER IN AN ACTION OF CONTRACT, TORT OR OTHERWISE, ARISING
 * FROM, OUT OF OR IN CONNECTION WITH THE SOFTWARE OR THE USE OR
 * OTHER DEALINGS IN THE SOFTWARE.
 */

package io.github.mzmine.datamodel.featuredata.impl;

import static io.github.mzmine.datamodel.featuredata.impl.StorageUtils.contentEquals;

import com.google.common.collect.Comparators;
import io.github.mzmine.datamodel.Frame;
import io.github.mzmine.datamodel.MobilityType;
import io.github.mzmine.datamodel.RawDataFile;
import io.github.mzmine.datamodel.Scan;
import io.github.mzmine.datamodel.data_access.BinningMobilogramDataAccess;
import io.github.mzmine.datamodel.featuredata.IntensitySeries;
import io.github.mzmine.datamodel.featuredata.IonMobilitySeries;
import io.github.mzmine.datamodel.featuredata.IonMobilogramTimeSeries;
import io.github.mzmine.datamodel.featuredata.IonSpectrumSeries;
import io.github.mzmine.datamodel.featuredata.MzSeries;
import io.github.mzmine.datamodel.features.ModularFeatureList;
import io.github.mzmine.modules.dataprocessing.featdet_ionmobilitytracebuilder.IonMobilityTraceBuilderModule;
import io.github.mzmine.modules.dataprocessing.featdet_mobilogram_summing.MobilogramBinningModule;
import io.github.mzmine.util.DataPointUtils;
import io.github.mzmine.util.MemoryMapStorage;
import java.lang.foreign.MemorySegment;
import java.lang.foreign.ValueLayout;
import java.lang.foreign.ValueLayout.OfDouble;
import java.nio.DoubleBuffer;
import java.util.ArrayList;
import java.util.Collections;
import java.util.Comparator;
import java.util.List;
import java.util.Objects;
import javax.xml.stream.XMLStreamException;
import javax.xml.stream.XMLStreamWriter;
import org.jetbrains.annotations.NotNull;
import org.jetbrains.annotations.Nullable;

/**
 * Used to store ion mobility-LC-MS data.
 *
 * @author https://github.com/SteffenHeu
 */
public class SimpleIonMobilogramTimeSeries implements IonMobilogramTimeSeries {

  public static final String XML_ELEMENT = "simpleionmobilogramtimeseries";

  protected final List<IonMobilitySeries> mobilograms;
  protected final List<Frame> frames;
  protected final SummedIntensityMobilitySeries summedMobilogram;
<<<<<<< HEAD
  protected final DoubleBuffer mobilogramMzValues;
  protected final DoubleBuffer mobilogramIntensityValues;
=======
  // all segments contain doubles
  protected final MemorySegment intensityValues;
  protected final MemorySegment mzValues;
  protected MemorySegment mobilogramMzValues;
  protected MemorySegment mobilogramIntensityValues;
>>>>>>> dad89587

  /**
   * Creates a new {@link SimpleIonMobilogramTimeSeries}. For more convenient usage, see
   * {@link IonMobilogramTimeSeriesFactory#of(MemoryMapStorage, List, BinningMobilogramDataAccess)}
   * The indices of mzs, intensities, mobilograms and frames must match. All arrays/lists must have
   * the same length.
   *
   * @param storage          The {@link MemoryMapStorage} to be used. May be null.
   * @param mzs              The mz values of this series. Should be calculated from all detected
   *                         signals in the {@link IonMobilitySeries} of the same index.
   * @param intensities      The intensity values of this series. Should be calculated from all
   *                         detected signals in the {@link IonMobilitySeries} of the same index.
   * @param mobilograms      The mobilograms of this series.
   * @param frames           The frames the mobilograms were detected in.
   * @param summedMobilogram A summed mobilogram calculated from all {@link IonMobilitySeries}.
   *                         Intensity should be summed within given mobility bins, specified in the
   *                         last module call of {@link IonMobilityTraceBuilderModule} or
   *                         {@link MobilogramBinningModule}. The last binning value can be obtained
   *                         via
   *                         {@link
   *                         BinningMobilogramDataAccess#getPreviousBinningWith(ModularFeatureList,
   *                         MobilityType)}
   */
  public SimpleIonMobilogramTimeSeries(@Nullable MemoryMapStorage storage, @NotNull double[] mzs,
      @NotNull double[] intensities, @NotNull List<IonMobilitySeries> mobilograms,
      @NotNull List<Frame> frames, @NotNull final SummedIntensityMobilitySeries summedMobilogram) {

    if (mzs.length != intensities.length || mobilograms.size() != intensities.length) {
      throw new IllegalArgumentException(
          "Length of mz, intensity, frames and/or mobilograms does not match.");
    }
    if (!checkRawFileIntegrity(mobilograms)) {
      throw new IllegalArgumentException("Cannot combine mobilograms of different raw data files.");
    }

    var stored = IonMobilogramTimeSeriesFactory.storeMobilograms(this, storage, mobilograms);
    this.mobilograms = stored.storedMobilograms();
    mobilogramIntensityValues = stored.storedIntensityValues();
    mobilogramMzValues = stored.storedMzValues();
    this.frames = frames;
    this.summedMobilogram = summedMobilogram;

    mzValues = StorageUtils.storeValuesToDoubleBuffer(storage, mzs);
    intensityValues = StorageUtils.storeValuesToDoubleBuffer(storage, intensities);
  }

  public SimpleIonMobilogramTimeSeries(@NotNull DoubleBuffer mzValues, DoubleBuffer intensityValues,
      @Nullable MemoryMapStorage storage, @NotNull List<IonMobilitySeries> mobilograms,
      @NotNull List<Frame> frames, @NotNull final SummedIntensityMobilitySeries summedMobilogram) {
    if (mzValues.limit() != intensityValues.limit()
        || mobilograms.size() != intensityValues.limit()) {
      throw new IllegalArgumentException(
          "Length of mz, intensity, frames and/or mobilograms does not match.");
    }
    if (!checkRawFileIntegrity(mobilograms)) {
      throw new IllegalArgumentException("Cannot combine mobilograms of different raw data files.");
    }

    this.intensityValues = intensityValues;
    this.mzValues = mzValues;
    var stored = IonMobilogramTimeSeriesFactory.storeMobilograms(this, storage, mobilograms);
    this.mobilograms = stored.storedMobilograms();
    mobilogramIntensityValues = stored.storedIntensityValues();
    mobilogramMzValues = stored.storedMzValues();
    this.frames = frames;
    this.summedMobilogram = summedMobilogram;
  }

  @Override
  public List<Frame> getSpectraModifiable() {
    return frames;
  }

  @Override
  public IonMobilogramTimeSeries subSeries(@Nullable MemoryMapStorage storage,
      @NotNull List<Frame> subset) {
    throw new UnsupportedOperationException(
        "Unsupported operation. Requires BinningMobilogramDataAccess for IonMobilogramTimeSeries.");
  }

  @Override
  public IonMobilogramTimeSeries subSeries(@Nullable MemoryMapStorage storage,
      @NotNull List<Frame> subset, @NotNull final BinningMobilogramDataAccess mobilogramBinning) {
    double[] mzs = new double[subset.size()];
    double[] intensities = new double[subset.size()];

    final List<Frame> spectra = getSpectra();
    int sindex = 0;
    for (int i = 0; i < subset.size(); i++) {
      Frame sub = subset.get(i);
      // find next spectrum
      while (spectra.get(sindex) != sub) {
        sindex++;
        if (sindex >= spectra.size()) {
          // exceptional case: no scan in spectra that matches sub from the subset, throw
          if (!Comparators.isInOrder(subset, Comparator.comparingInt(Scan::getScanNumber))) {
            throw new IllegalArgumentException(
                "Subset of scans was not sorted by scan number (which should reflect retention time / mobility)");
          }
          if (!Comparators.isInOrder(spectra, Comparator.comparingInt(Scan::getScanNumber))) {
            throw new IllegalArgumentException(
                "Original IonTimeSeries scans were not sorted by scan number (which should reflect retention time / mobility)");
          }
          throw new IllegalArgumentException(
              "Not all scans of subset were present in this IonTimeSeries");
        }
      }
      // set mz
      mzs[i] = getMZ(sindex);
      intensities[i] = getIntensity(sindex);
    }

    List<IonMobilitySeries> subMobilograms = new ArrayList<>(subset.size());
    for (IonMobilitySeries mobilogram : mobilograms) {
      if (subset.contains(mobilogram.getSpectrum(0).getFrame())) {
        subMobilograms.add(mobilogram);
      }
    }

    return IonMobilogramTimeSeriesFactory.of(storage, mzs, intensities, subMobilograms,
        mobilogramBinning);
  }

<<<<<<< HEAD
  @Override
  public IonMobilogramTimeSeries subSeries(MemoryMapStorage storage, int startIndexInclusive,
      int endIndexExclusive, BinningMobilogramDataAccess mobilogramBinning) {

    final List<IonMobilitySeries> mobilograms = this.mobilograms.subList(startIndexInclusive,
        endIndexExclusive);
    mobilogramBinning.setMobilogram(mobilograms);

    return new SimpleIonMobilogramTimeSeries(
        mzValues.slice(startIndexInclusive, endIndexExclusive - startIndexInclusive),
        intensityValues.slice(startIndexInclusive, endIndexExclusive - startIndexInclusive),
        storage, mobilograms, frames.subList(startIndexInclusive, endIndexExclusive),
        mobilogramBinning.toSummedMobilogram(storage));
=======
  private List<IonMobilitySeries> storeMobilograms(@Nullable MemoryMapStorage storage,
      List<IonMobilitySeries> mobilograms) {
    int[] offsets = new int[mobilograms.size()];
    MemorySegment[] stored = StorageUtils.storeIonSeriesToSingleBuffer(storage, mobilograms,
        offsets);
    mobilogramMzValues = stored[0];
    mobilogramIntensityValues = stored[1];

    List<IonMobilitySeries> storedMobilograms = new ArrayList<>();
    for (int i = 0; i < offsets.length; i++) {
      IonMobilitySeries mobilogram = mobilograms.get(i);
      List<MobilityScan> spectra;
      if (mobilogram instanceof ModifiableSpectra) {
        spectra = ((ModifiableSpectra) mobilogram).getSpectraModifiable();
      } else {
        spectra = mobilogram.getSpectra();
      }

      storedMobilograms.add(
          new StorableIonMobilitySeries(this, offsets[i], mobilogram.getNumberOfValues(), spectra));
    }
    return storedMobilograms;
>>>>>>> dad89587
  }

  @Override
  public MemorySegment getIntensityValueBuffer() {
    return intensityValues;
  }

  @Override
  public MemorySegment getMZValueBuffer() {
    return mzValues;
  }

  /**
   * @return The frames.
   */
  @Override
  public List<Frame> getSpectra() {
    return Collections.unmodifiableList(frames);
  }

  @Override
  public List<IonMobilitySeries> getMobilograms() {
    return Collections.unmodifiableList(mobilograms);
  }

  @Override
  public IonMobilogramTimeSeries copy(@Nullable MemoryMapStorage storage) {
    double[][] data = DataPointUtils.getDataPointsAsDoubleArray(getMZValueBuffer(),
        getIntensityValueBuffer());
    return IonMobilogramTimeSeriesFactory.of(storage, data[0], data[1], mobilograms, frames,
        summedMobilogram.copy(storage));
  }

  @Override
  public SummedIntensityMobilitySeries getSummedMobilogram() {
    return summedMobilogram;
  }

  @Override
  public IonMobilogramTimeSeries copyAndReplace(@Nullable MemoryMapStorage storage,
      @NotNull double[] newMzValues, @NotNull double[] newIntensityValues) {
    return IonMobilogramTimeSeriesFactory.of(storage, newMzValues, newIntensityValues, mobilograms,
        frames, summedMobilogram.copy(storage));
  }

  /**
   * Allows creation of a new {@link IonMobilogramTimeSeries} with processed
   * {@link SummedIntensityMobilitySeries}.
   *
   * @param storage
   * @param summedMobilogram
   * @return
   */
  @Override
  public IonMobilogramTimeSeries copyAndReplace(@Nullable MemoryMapStorage storage,
      @NotNull SummedIntensityMobilitySeries summedMobilogram) {

    return new SimpleIonMobilogramTimeSeries(storage,
        DataPointUtils.getDoubleBufferAsArray(mzValues),
        DataPointUtils.getDoubleBufferAsArray(intensityValues), mobilograms, frames,
        summedMobilogram);
  }

<<<<<<< HEAD
=======

>>>>>>> dad89587
  private boolean checkRawFileIntegrity(@NotNull List<IonMobilitySeries> mobilograms) {
    RawDataFile file = null;
    for (IonMobilitySeries mobilogram : mobilograms) {
      if (file == null) {
        file = mobilogram.getSpectrum(0).getDataFile();
      } else if (mobilogram.getSpectrum(0).getDataFile() != file) {
        return false;
      }
    }
    return true;
  }

  protected MemorySegment getMobilogramMzValues(
      StorableIonMobilitySeries mobilogram/*, double[] dst*/) {
<<<<<<< HEAD
    double[] values = new double[mobilogram.getNumberOfValues()];
    mobilogramMzValues.get(mobilogram.getStorageOffset(), values, 0, values.length);
    return mobilogramMzValues.slice(mobilogram.getStorageOffset(), mobilogram.getNumberOfValues());
=======
    return StorageUtils.sliceDoubles(mobilogramMzValues, mobilogram.getStorageOffset(),
        mobilogram.getStorageOffset() + mobilogram.getNumberOfValues());
>>>>>>> dad89587
  }

  protected MemorySegment getMobilogramIntensityValues(
      StorableIonMobilitySeries mobilogram/*, double[] dst*/) {
<<<<<<< HEAD
    double[] values = new double[mobilogram.getNumberOfValues()];
    mobilogramIntensityValues.get(mobilogram.getStorageOffset(), values, 0, values.length);
    return mobilogramIntensityValues.slice(mobilogram.getStorageOffset(),
        mobilogram.getNumberOfValues());
=======
    return StorageUtils.sliceDoubles(mobilogramIntensityValues, mobilogram.getStorageOffset(),
        mobilogram.getStorageOffset() + mobilogram.getNumberOfValues());
>>>>>>> dad89587
  }

  protected double getMobilogramMzValue(StorableIonMobilitySeries mobilogram, int index) {
    assert index < mobilogram.getNumberOfValues();
    return mobilogramMzValues.getAtIndex(OfDouble.JAVA_DOUBLE,
        mobilogram.getStorageOffset() + index);
  }

  protected double getMobilogramIntensityValue(StorableIonMobilitySeries mobilogram, int index) {
    assert index < mobilogram.getNumberOfValues();
    return mobilogramIntensityValues.getAtIndex(OfDouble.JAVA_DOUBLE,
        mobilogram.getStorageOffset() + index);
  }

  public List<IonMobilitySeries> getMobilogramsModifiable() {
    return mobilograms;
  }

  @Override
  public void saveValueToXML(XMLStreamWriter writer, List<Frame> allScans)
      throws XMLStreamException {
    writer.writeStartElement(SimpleIonMobilogramTimeSeries.XML_ELEMENT);

    IntensitySeries.saveIntensityValuesToXML(writer, this);
    MzSeries.saveMzValuesToXML(writer, this);
    IonSpectrumSeries.saveSpectraIndicesToXML(writer, this, allScans);

    summedMobilogram.saveValueToXML(writer);

    for (IonMobilitySeries mobilogram : mobilograms) {
      IonMobilitySeries.saveMobilogramToXML(writer, mobilogram,
          mobilogram.getSpectrum(0).getFrame().getMobilityScans());
    }

    writer.writeEndElement();
  }

  @Override
  public boolean equals(Object o) {
    if (this == o) {
      return true;
    }
    if (!(o instanceof SimpleIonMobilogramTimeSeries)) {
      return false;
    }
    SimpleIonMobilogramTimeSeries that = (SimpleIonMobilogramTimeSeries) o;
    return Objects.equals(getMobilograms(), that.getMobilograms()) && Objects.equals(frames,
        that.frames) && contentEquals(intensityValues, that.intensityValues) && contentEquals(
        mzValues, that.mzValues) && Objects.equals(getSummedMobilogram(),
        that.getSummedMobilogram()) && contentEquals(mobilogramMzValues, that.mobilogramMzValues)
        && contentEquals(mobilogramIntensityValues, that.mobilogramIntensityValues);
  }

  @Override
  public int hashCode() {
    return Objects.hash(getMobilograms(), frames, intensityValues.byteSize(), mzValues.byteSize(),
        getSummedMobilogram(), mobilogramMzValues.byteSize(), mobilogramIntensityValues.byteSize());
  }
}<|MERGE_RESOLUTION|>--- conflicted
+++ resolved
@@ -46,6 +46,7 @@
 import java.lang.foreign.MemorySegment;
 import java.lang.foreign.ValueLayout;
 import java.lang.foreign.ValueLayout.OfDouble;
+import java.lang.foreign.MemorySegment;
 import java.nio.DoubleBuffer;
 import java.util.ArrayList;
 import java.util.Collections;
@@ -69,16 +70,11 @@
   protected final List<IonMobilitySeries> mobilograms;
   protected final List<Frame> frames;
   protected final SummedIntensityMobilitySeries summedMobilogram;
-<<<<<<< HEAD
-  protected final DoubleBuffer mobilogramMzValues;
-  protected final DoubleBuffer mobilogramIntensityValues;
-=======
   // all segments contain doubles
   protected final MemorySegment intensityValues;
   protected final MemorySegment mzValues;
   protected MemorySegment mobilogramMzValues;
   protected MemorySegment mobilogramIntensityValues;
->>>>>>> dad89587
 
   /**
    * Creates a new {@link SimpleIonMobilogramTimeSeries}. For more convenient usage, see
@@ -125,11 +121,12 @@
     intensityValues = StorageUtils.storeValuesToDoubleBuffer(storage, intensities);
   }
 
-  public SimpleIonMobilogramTimeSeries(@NotNull DoubleBuffer mzValues, DoubleBuffer intensityValues,
-      @Nullable MemoryMapStorage storage, @NotNull List<IonMobilitySeries> mobilograms,
-      @NotNull List<Frame> frames, @NotNull final SummedIntensityMobilitySeries summedMobilogram) {
-    if (mzValues.limit() != intensityValues.limit()
-        || mobilograms.size() != intensityValues.limit()) {
+  public SimpleIonMobilogramTimeSeries(@NotNull MemorySegment mzValues,
+      MemorySegment intensityValues, @Nullable MemoryMapStorage storage,
+      @NotNull List<IonMobilitySeries> mobilograms, @NotNull List<Frame> frames,
+      @NotNull final SummedIntensityMobilitySeries summedMobilogram) {
+    if (mzValues.byteSize() != intensityValues.byteSize()
+        || mobilograms.size() != StorageUtils.numDoubles(intensityValues)) {
       throw new IllegalArgumentException(
           "Length of mz, intensity, frames and/or mobilograms does not match.");
     }
@@ -202,7 +199,7 @@
         mobilogramBinning);
   }
 
-<<<<<<< HEAD
+  // todo
   @Override
   public IonMobilogramTimeSeries subSeries(MemoryMapStorage storage, int startIndexInclusive,
       int endIndexExclusive, BinningMobilogramDataAccess mobilogramBinning) {
@@ -216,30 +213,6 @@
         intensityValues.slice(startIndexInclusive, endIndexExclusive - startIndexInclusive),
         storage, mobilograms, frames.subList(startIndexInclusive, endIndexExclusive),
         mobilogramBinning.toSummedMobilogram(storage));
-=======
-  private List<IonMobilitySeries> storeMobilograms(@Nullable MemoryMapStorage storage,
-      List<IonMobilitySeries> mobilograms) {
-    int[] offsets = new int[mobilograms.size()];
-    MemorySegment[] stored = StorageUtils.storeIonSeriesToSingleBuffer(storage, mobilograms,
-        offsets);
-    mobilogramMzValues = stored[0];
-    mobilogramIntensityValues = stored[1];
-
-    List<IonMobilitySeries> storedMobilograms = new ArrayList<>();
-    for (int i = 0; i < offsets.length; i++) {
-      IonMobilitySeries mobilogram = mobilograms.get(i);
-      List<MobilityScan> spectra;
-      if (mobilogram instanceof ModifiableSpectra) {
-        spectra = ((ModifiableSpectra) mobilogram).getSpectraModifiable();
-      } else {
-        spectra = mobilogram.getSpectra();
-      }
-
-      storedMobilograms.add(
-          new StorableIonMobilitySeries(this, offsets[i], mobilogram.getNumberOfValues(), spectra));
-    }
-    return storedMobilograms;
->>>>>>> dad89587
   }
 
   @Override
@@ -303,10 +276,7 @@
         summedMobilogram);
   }
 
-<<<<<<< HEAD
-=======
-
->>>>>>> dad89587
+
   private boolean checkRawFileIntegrity(@NotNull List<IonMobilitySeries> mobilograms) {
     RawDataFile file = null;
     for (IonMobilitySeries mobilogram : mobilograms) {
@@ -321,27 +291,14 @@
 
   protected MemorySegment getMobilogramMzValues(
       StorableIonMobilitySeries mobilogram/*, double[] dst*/) {
-<<<<<<< HEAD
-    double[] values = new double[mobilogram.getNumberOfValues()];
-    mobilogramMzValues.get(mobilogram.getStorageOffset(), values, 0, values.length);
-    return mobilogramMzValues.slice(mobilogram.getStorageOffset(), mobilogram.getNumberOfValues());
-=======
     return StorageUtils.sliceDoubles(mobilogramMzValues, mobilogram.getStorageOffset(),
         mobilogram.getStorageOffset() + mobilogram.getNumberOfValues());
->>>>>>> dad89587
   }
 
   protected MemorySegment getMobilogramIntensityValues(
       StorableIonMobilitySeries mobilogram/*, double[] dst*/) {
-<<<<<<< HEAD
-    double[] values = new double[mobilogram.getNumberOfValues()];
-    mobilogramIntensityValues.get(mobilogram.getStorageOffset(), values, 0, values.length);
-    return mobilogramIntensityValues.slice(mobilogram.getStorageOffset(),
-        mobilogram.getNumberOfValues());
-=======
     return StorageUtils.sliceDoubles(mobilogramIntensityValues, mobilogram.getStorageOffset(),
         mobilogram.getStorageOffset() + mobilogram.getNumberOfValues());
->>>>>>> dad89587
   }
 
   protected double getMobilogramMzValue(StorableIonMobilitySeries mobilogram, int index) {
