--- conflicted
+++ resolved
@@ -116,8 +116,6 @@
       assignSampleType(newFile);
     } catch (Exception ignored) {
       logger.warning("Cannot set date " + newFile.getStartTimeStamp());
-<<<<<<< HEAD
-=======
     }
   }
 
@@ -136,7 +134,6 @@
       data.values().stream().flatMap(m -> m.keySet().stream()).distinct()
           .forEach(this::assignSampleType);
       return sampleType;
->>>>>>> d59e1698
     }
     return (MetadataColumn<String>) col;
   }
