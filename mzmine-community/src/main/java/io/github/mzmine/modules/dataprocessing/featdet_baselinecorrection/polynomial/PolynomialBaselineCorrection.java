--- conflicted
+++ resolved
@@ -61,71 +61,6 @@
     this.iterations = iterations;
   }
 
-<<<<<<< HEAD
-  @Override
-  public <T extends IntensityTimeSeries> T correctBaseline(T timeSeries) {
-    additionalData.clear();
-    final int numValues = timeSeries.getNumberOfValues();
-    if (yBuffer.length < numValues) {
-      xBuffer = new double[numValues];
-      yBuffer = new double[numValues];
-      xBufferRemovedPeaks = new double[numValues];
-      yBufferRemovedPeaks = new double[numValues];
-    }
-    extractDataIntoBuffer(timeSeries, xBuffer, yBuffer);
-
-    if (resolver != null) {
-      // remove peaks
-      final List<Range<Double>> resolved = resolver.resolve(xBuffer, yBuffer);
-      final List<IndexRange> indices = resolved.stream().map(
-          range -> BinarySearch.indexRange(range, timeSeries.getNumberOfValues(),
-              timeSeries::getRetentionTime)).toList();
-      final int numPointsInRemovedArray = AbstractBaselineCorrector.removeRangesFromArray(indices,
-          numValues, xBuffer, xBufferRemovedPeaks);
-      AbstractBaselineCorrector.removeRangesFromArray(indices, numValues, yBuffer,
-          yBufferRemovedPeaks);
-
-      final PolynomialFunction function = calculateFitFunction(xBufferRemovedPeaks,
-          yBufferRemovedPeaks, numPointsInRemovedArray);
-      if (isPreview()) {
-        additionalData.add(new AnyXYProvider(Color.RED, "baseline", numValues, i -> xBuffer[i],
-            i -> function.value(xBuffer[i])));
-      }
-      for (int i = 0; i < numValues; i++) {
-        final double baseline = function.value(xBuffer[i]);
-        // corrected value must be above zero. the baseline itself may be below zero, e.g. for signal
-        // drifts due to solvent composition change
-        yBuffer[i] = Math.max(yBuffer[i] - baseline, 0);
-      }
-
-      return createNewTimeSeries(timeSeries, numValues, yBuffer);
-
-    } else {
-
-      final PolynomialFunction function = calculateFitFunction(xBuffer, yBuffer, numValues);
-      if (isPreview()) {
-        additionalData.add(new AnyXYProvider(Color.RED, "baseline", numValues, i -> xBuffer[i],
-            i -> function.value(xBuffer[i])));
-      }
-      for (int i = 0; i < numValues; i++) {
-        final double baseline = function.value(xBuffer[i]);
-        // corrected value must be above zero. the baseline itself may be below zero, e.g. for signal
-        // drifts due to solvent composition change
-        yBuffer[i] = Math.max(yBuffer[i] - baseline, 0);
-      }
-
-      return createNewTimeSeries(timeSeries, numValues, yBuffer);
-    }
-  }
-
-  private @NotNull PolynomialFunction calculateFitFunction(double[] xValues, double[] yValues,
-      int numValuesInArray) {
-    final double[] subsampleX = BaselineCorrector.subsample(xValues, numValuesInArray, numSamples,
-        true);
-    final double[] subsampleY = BaselineCorrector.subsample(yValues, numValuesInArray, numSamples,
-        false);
-=======
->>>>>>> bc3c21a4
 
   @Override
   protected UnivariateFunction initializeFunction(final double[] x, final double[] y) {
