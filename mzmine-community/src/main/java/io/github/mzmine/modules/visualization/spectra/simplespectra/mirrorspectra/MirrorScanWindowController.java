/*
 * Copyright (c) 2004-2024 The MZmine Development Team
 *
 * Permission is hereby granted, free of charge, to any person
 * obtaining a copy of this software and associated documentation
 * files (the "Software"), to deal in the Software without
 * restriction, including without limitation the rights to use,
 * copy, modify, merge, publish, distribute, sublicense, and/or sell
 * copies of the Software, and to permit persons to whom the
 * Software is furnished to do so, subject to the following
 * conditions:
 *
 * The above copyright notice and this permission notice shall be
 * included in all copies or substantial portions of the Software.
 *
 * THE SOFTWARE IS PROVIDED "AS IS", WITHOUT WARRANTY OF ANY KIND,
 * EXPRESS OR IMPLIED, INCLUDING BUT NOT LIMITED TO THE WARRANTIES
 * OF MERCHANTABILITY, FITNESS FOR A PARTICULAR PURPOSE AND
 * NONINFRINGEMENT. IN NO EVENT SHALL THE AUTHORS OR COPYRIGHT
 * HOLDERS BE LIABLE FOR ANY CLAIM, DAMAGES OR OTHER LIABILITY,
 * WHETHER IN AN ACTION OF CONTRACT, TORT OR OTHERWISE, ARISING
 * FROM, OUT OF OR IN CONNECTION WITH THE SOFTWARE OR THE USE OR
 * OTHER DEALINGS IN THE SOFTWARE.
 */
package io.github.mzmine.modules.visualization.spectra.simplespectra.mirrorspectra;

import io.github.mzmine.datamodel.DataPoint;
import io.github.mzmine.datamodel.Scan;
import io.github.mzmine.datamodel.features.FeatureListRow;
import io.github.mzmine.datamodel.features.correlation.SpectralSimilarity;
import io.github.mzmine.gui.chartbasics.gui.javafx.EChartViewer;
import io.github.mzmine.gui.framework.FormattedTableCell;
import io.github.mzmine.gui.framework.fx.FeatureRowInterfaceFx;
import io.github.mzmine.main.MZmineConfiguration;
import io.github.mzmine.main.MZmineCore;
import io.github.mzmine.modules.dataprocessing.group_spectral_networking.CosinePairContributions;
import io.github.mzmine.modules.dataprocessing.group_spectral_networking.ModifiedCosineSpectralNetworkingTask;
import io.github.mzmine.modules.dataprocessing.group_spectral_networking.SignalAlignmentAnnotation;
import io.github.mzmine.modules.io.export_features_gnps.GNPSUtils;
import io.github.mzmine.parameters.ParameterSet;
import io.github.mzmine.parameters.dialogs.ParameterSetupPane;
import io.github.mzmine.parameters.parametertypes.tolerances.MZTolerance;
import io.github.mzmine.util.DataPointSorter;
import io.github.mzmine.util.MirrorChartFactory;
import io.github.mzmine.util.components.ColorTableCell;
import io.github.mzmine.util.components.ColorTableCell.Style;
import io.github.mzmine.util.scans.ScanUtils;
import io.github.mzmine.util.scans.similarity.Weights;
import io.github.mzmine.util.spectraldb.entry.DataPointsTag;
import io.github.mzmine.util.spectraldb.entry.SpectralDBAnnotation;
import io.github.mzmine.util.spectraldb.entry.SpectralLibraryEntry;
import java.io.IOException;
import java.text.MessageFormat;
import java.text.NumberFormat;
import java.util.ArrayList;
import java.util.Arrays;
import java.util.List;
import java.util.logging.Level;
import java.util.logging.Logger;
import javafx.animation.PauseTransition;
import javafx.beans.property.SimpleDoubleProperty;
import javafx.beans.property.SimpleObjectProperty;
import javafx.fxml.FXML;
import javafx.scene.control.Label;
import javafx.scene.control.Tab;
import javafx.scene.control.TabPane;
import javafx.scene.control.TableColumn;
import javafx.scene.control.TableColumn.SortType;
import javafx.scene.control.TableView;
import javafx.scene.control.TextField;
import javafx.scene.control.TitledPane;
import javafx.scene.layout.BorderPane;
import javafx.scene.paint.Color;
import javafx.util.Duration;
import org.jetbrains.annotations.NotNull;

/**
 * @author Robin Schmid (<a
 * href="https://github.com/robinschmid">https://github.com/robinschmid</a>)
 */

public class MirrorScanWindowController implements FeatureRowInterfaceFx {

  public static final DataPointsTag[] tags = new DataPointsTag[]{DataPointsTag.ORIGINAL,
      DataPointsTag.FILTERED, DataPointsTag.ALIGNED};
  private static final Logger logger = Logger.getLogger(MirrorScanWindowController.class.getName());
  private final ParameterSet parameters;
  // USI / spec number / gnps library id
  @FXML
  public TextField txtTop;
  @FXML
  public TextField txtBottom;
  @FXML
  public Label lbTitleCos;
  @FXML
  public Label lbTitleNL;
  @FXML
  public TitledPane pnParams;
  public BorderPane mainPane;
  public TabPane tabPane;
  public Tab tabNeutralLoss;
  // components
  @FXML
  private BorderPane pnMirror;
  @FXML
  private TableView<TableData> tableMirror;
  @FXML
  private BorderPane pnNLMirror;
  @FXML
  private TableView<TableData> tableNLMIrror;
  @FXML
  private Label lbMirrorStats;
  @FXML
  private Label lbNeutralLossStats;
  @FXML
  private Label lbMirrorModifiedStats;
  @FXML
  private TableColumn<TableData, Double> colMzTop;
  @FXML
  private TableColumn<TableData, Double> colIntensityTop;
  @FXML
  private TableColumn<TableData, Double> colMzBottom;
  @FXML
  private TableColumn<TableData, Double> colIntensityBottom;
  @FXML
  private TableColumn<TableData, SignalAlignmentAnnotation> colMatch;
  @FXML
  private TableColumn<TableData, Color> colMatchColor;
  @FXML
  private TableColumn<TableData, Double> colContribution;
  // neutral loss columns
  @FXML
  private TableColumn<TableData, Double> colMzTop1;
  @FXML
  private TableColumn<TableData, Double> colIntensityTop1;
  @FXML
  private TableColumn<TableData, Double> colMzBottom1;
  @FXML
  private TableColumn<TableData, Double> colIntensityBottom1;
  @FXML
  private TableColumn<TableData, SignalAlignmentAnnotation> colMatch1;
  @FXML
  private TableColumn<TableData, Color> colMatchColor1;
  @FXML
  private TableColumn<TableData, Double> colContribution1;
  // data
  private EChartViewer mirrorSpecrumPlot;
  private EChartViewer neutralLossMirrorSpecrumPlot;
  private ParameterSetupPane parameterSetupPane;

  // last spectra
  private Double precursorMZA;
  private DataPoint[] dpsA;
  private Double precursorMZB;
  private DataPoint[] dpsB;

  public MirrorScanWindowController() {
    parameters = MZmineCore.getConfiguration().getModuleParameters(MirrorScanModule.class);
  }

  @FXML
  public void initialize() {
    final MZmineConfiguration config = MZmineCore.getConfiguration();

    colMzTop.setCellValueFactory(row -> new SimpleObjectProperty<>(row.getValue().mzA()));
    colIntensityTop.setCellValueFactory(
        row -> new SimpleObjectProperty<>(row.getValue().intensityA()));
    colMzBottom.setCellValueFactory(row -> new SimpleObjectProperty<>(row.getValue().mzB()));
    colIntensityBottom.setCellValueFactory(
        row -> new SimpleObjectProperty<>(row.getValue().intensityB()));
    colMatch.setCellValueFactory(row -> new SimpleObjectProperty<>(row.getValue().match()));
    colMatchColor.setCellValueFactory(
        row -> new SimpleObjectProperty<>(getColor(row.getValue().match())));
    colContribution.setCellValueFactory(
        row -> new SimpleDoubleProperty(row.getValue().contribution()).asObject());

    colMatchColor.setCellFactory(col -> new ColorTableCell<>(Style.CIRCLE));
    colMzTop.setCellFactory(col -> new FormattedTableCell<>(config.getMZFormat()));
    colMzBottom.setCellFactory(col -> new FormattedTableCell<>(config.getMZFormat()));
    colIntensityTop.setCellFactory(col -> new FormattedTableCell<>(config.getIntensityFormat()));
    colIntensityBottom.setCellFactory(col -> new FormattedTableCell<>(config.getIntensityFormat()));
    colContribution.setCellFactory(col -> new FormattedTableCell<>(config.getScoreFormat()));

    // neutral loss columns
    colMzTop1.setCellValueFactory(row -> new SimpleObjectProperty<>(row.getValue().mzA()));
    colIntensityTop1.setCellValueFactory(
        row -> new SimpleObjectProperty<>(row.getValue().intensityA()));
    colMzBottom1.setCellValueFactory(row -> new SimpleObjectProperty<>(row.getValue().mzB()));
    colIntensityBottom1.setCellValueFactory(
        row -> new SimpleObjectProperty<>(row.getValue().intensityB()));
    colMatch1.setCellValueFactory(row -> new SimpleObjectProperty<>(row.getValue().match()));
    colMatchColor1.setCellValueFactory(
        row -> new SimpleObjectProperty<>(getColor(row.getValue().match())));
    colContribution1.setCellValueFactory(
        row -> new SimpleDoubleProperty(row.getValue().contribution()).asObject());

    colMatchColor1.setCellFactory(col -> new ColorTableCell<>(Style.CIRCLE));
    colMzTop1.setCellFactory(col -> new FormattedTableCell<>(config.getMZFormat()));
    colMzBottom1.setCellFactory(col -> new FormattedTableCell<>(config.getMZFormat()));
    colIntensityTop1.setCellFactory(col -> new FormattedTableCell<>(config.getIntensityFormat()));
    colIntensityBottom1.setCellFactory(
        col -> new FormattedTableCell<>(config.getIntensityFormat()));
    colContribution1.setCellFactory(col -> new FormattedTableCell<>(config.getScoreFormat()));

    //
    PauseTransition pause = new PauseTransition(Duration.seconds(1));
    pause.setOnFinished(event -> loadSpectra());
    txtTop.textProperty().addListener((observable, oldValue, newValue) -> pause.playFromStart());
    txtBottom.textProperty().addListener((observable, oldValue, newValue) -> pause.playFromStart());

    parameterSetupPane = new ParameterSetupPane(true, true, parameters) {
      @Override
      protected void callOkButton() {
        updateAll();
      }
    };
    pnParams.setContent(parameterSetupPane);
  }

  public BorderPane getMainPane() {
    return mainPane;
  }

  private void updateAll() {
    if (dpsA != null) {
      setScans(precursorMZA, dpsA, precursorMZB, dpsB);
    }
  }

  private Color getColor(SignalAlignmentAnnotation match) {
    return switch (match) {
      case MATCH -> MZmineCore.getConfiguration().getDefaultColorPalette().getPositiveColor();
      case MODIFIED -> MZmineCore.getConfiguration().getDefaultColorPalette().getNegativeColor();
      case NONE, FILTERED ->
          MZmineCore.getConfiguration().getDefaultColorPalette().getNeutralColor();
    };
  }

  public void setScans(Double precursorMZA, DataPoint[] dpsA, Double precursorMZB,
      DataPoint[] dpsB) {
    setScans(precursorMZA, dpsA, precursorMZB, dpsB, "", "");
  }

  public void setScans(Double precursorMZA, DataPoint[] dpsA, Double precursorMZB, DataPoint[] dpsB,
      String labelA, String labelB) {
    this.precursorMZA = precursorMZA;
    this.dpsA = dpsA;
    this.precursorMZB = precursorMZB;
    this.dpsB = dpsB;

    boolean hasPrecursorMz = precursorMZA != null && precursorMZB != null;

    NumberFormat mzFormat = MZmineCore.getConfiguration().getMZFormat();
    String precursorString =
        !hasPrecursorMz ? MessageFormat.format(": m/z {0}↔{1}; top↔bottom", labelA, labelB)
            : MessageFormat.format(": m/z {0}↔{1}; top↔bottom",
                mzFormat.format(precursorMZA) + labelA, mzFormat.format(precursorMZB) + labelB);

    pnMirror.setCenter(null);
    pnNLMirror.setCenter(null);

    final MZTolerance mzTol = getMzTolerance();

    mirrorSpecrumPlot = MirrorChartFactory.createMirrorPlotFromAligned(mzTol, true, dpsA,
        precursorMZA, dpsB, precursorMZB);
    pnMirror.setCenter(mirrorSpecrumPlot);
    lbTitleCos.setText("Fragment spectrum mirror" + precursorString);

    // create neutral loss spec
    if (precursorMZA != null && precursorMZA > 0 && precursorMZB != null && precursorMZB > 0) {
      lbTitleNL.setText("Neutral loss mirror" + precursorString);
      neutralLossMirrorSpecrumPlot = MirrorChartFactory.createMirrorPlotFromAligned(mzTol, false,
          ScanUtils.getNeutralLossSpectrum(dpsA, precursorMZA), precursorMZA,
          ScanUtils.getNeutralLossSpectrum(dpsB, precursorMZB), precursorMZB);
      pnNLMirror.setCenter(neutralLossMirrorSpecrumPlot);

    }
    //
    calcSpectralSimilarity(dpsA, precursorMZA, dpsB, precursorMZB);
  }

  private MZTolerance getMzTolerance() {
    parameterSetupPane.updateParameterSetFromComponents();
    return parameters.getValue(MirrorScanParameters.mzTol);
  }

  private void calcSpectralSimilarity(DataPoint[] dpsA, Double precursorMZA, DataPoint[] dpsB,
      Double precursorMZB) {

    lbMirrorStats.setText("");
    lbNeutralLossStats.setText("");
    lbMirrorModifiedStats.setText("");
    tableMirror.getItems().clear();
    tableNLMIrror.getItems().clear();

    parameterSetupPane.updateParameterSetFromComponents();
    final MZTolerance mzTol = parameters.getValue(MirrorScanParameters.mzTol);
    var signalFilters = parameters.getValue(MirrorScanParameters.signalFilters).createFilter();
    Weights weights = parameters.getValue(MirrorScanParameters.weight);

    dpsA = signalFilters.applyFilterAndSortByIntensity(dpsA, precursorMZA);
    dpsB = signalFilters.applyFilterAndSortByIntensity(dpsB, precursorMZB);

    SpectralSimilarity cosine = ModifiedCosineSpectralNetworkingTask.createMS2Sim(mzTol, dpsA, dpsB,
        2, weights);

    if (cosine != null) {
      lbMirrorStats.setText(String.format(
          "    cosine=%1.3f; matched signals=%d; top/bottom: explained intensity=%1.3f/%1.3f; matched signals=%1.3f/%1.3f",
          cosine.cosine(), cosine.overlap(), cosine.explainedIntensityB(),
          cosine.explainedIntensityA(), cosine.overlap() / (double) cosine.sizeB(),
          cosine.overlap() / (double) cosine.sizeA()));
    } else {
      lbMirrorStats.setText("");
    }

    //modified cosine
<<<<<<< HEAD
    cosine = ModifiedCosineSpectralNetworkingTask.createMS2SimModificationAware(mzTol, weights,
        dpsA, dpsB, 2, ModifiedCosineSpectralNetworkingTask.SIZE_OVERLAP, precursorMZA,
        precursorMZB);
=======
    if (precursorMZA != null && precursorMZB != null) {
      cosine = SpectralNetworkingTask.createMS2SimModificationAware(mzTol, weights, dpsA, dpsB, 2,
          SpectralNetworkingTask.SIZE_OVERLAP, precursorMZA, precursorMZB);
      if (cosine != null) {
        lbMirrorModifiedStats.setText(String.format(
            "modified=%1.3f; matched signals=%d; top/bottom: explained intensity=%1.3f/%1.3f; matched signals=%1.3f/%1.3f",
            cosine.cosine(), cosine.overlap(), cosine.explainedIntensityB(),
            cosine.explainedIntensityA(), cosine.overlap() / (double) cosine.sizeB(),
            cosine.overlap() / (double) cosine.sizeA()));
      }
    }
>>>>>>> 9cc0c92a
    if (cosine != null) {

      // get contributions of all data points
      final CosinePairContributions contributions = ModifiedCosineSpectralNetworkingTask.calculateModifiedCosineSimilarityContributions(
          mzTol, weights, dpsA, dpsB, precursorMZA, precursorMZB);

      if (contributions != null) {
        List<TableData> data = new ArrayList<>(contributions.size());
        for (int i = 0; i < contributions.size(); i++) {
          final DataPoint[] pair = contributions.pairs().get(i);
          Double mza = pair[0] != null ? pair[0].getMZ() : null;
          Double intensitya = pair[0] != null ? pair[0].getIntensity() : null;
          Double mzb = pair[1] != null ? pair[1].getMZ() : null;
          Double intensityb = pair[1] != null ? pair[1].getIntensity() : null;

          data.add(new TableData(mzb, intensityb, mza, intensitya, contributions.match()[i],
              contributions.contributions()[i]));
        }
        tableMirror.getItems().setAll(data);
        colContribution.setSortType(SortType.DESCENDING);
        tableMirror.getSortOrder().setAll(colContribution);
      }
    } else {
      lbMirrorModifiedStats.setText("");
    }

    var tabs = tabPane.getTabs();
    if (precursorMZA == null || precursorMZB == null) {
      tabs.remove(tabNeutralLoss);
      return;
    }

    // neutral loss
    final DataPoint[] nlA = ScanUtils.getNeutralLossSpectrum(dpsA, precursorMZA);
    final DataPoint[] nlB = ScanUtils.getNeutralLossSpectrum(dpsB, precursorMZB);
    Arrays.sort(nlA, DataPointSorter.DEFAULT_INTENSITY);
    Arrays.sort(nlB, DataPointSorter.DEFAULT_INTENSITY);

    cosine = ModifiedCosineSpectralNetworkingTask.createMS2Sim(mzTol, nlA, nlB, 2, weights);
    if (cosine != null) {
      lbNeutralLossStats.setText(String.format(
          "cosine=%1.3f; matched signals=%d; top/bottom: explained intensity=%1.3f/%1.3f; matched signals=%1.3f/%1.3f",
          cosine.cosine(), cosine.overlap(), cosine.explainedIntensityB(),
          cosine.explainedIntensityA(), cosine.overlap() / (double) cosine.sizeB(),
          cosine.overlap() / (double) cosine.sizeA()));

      // get contributions of all data points
<<<<<<< HEAD
      final CosinePairContributions contributions = ModifiedCosineSpectralNetworkingTask.calculateModifiedCosineSimilarityContributions(
          mzTol, weights, nlA, nlB, -1, -1);
=======
      final CosinePairContributions contributions = SpectralNetworkingTask.calculateModifiedCosineSimilarityContributions(
          mzTol, weights, nlA, nlB, null, null);
>>>>>>> 9cc0c92a

      if (contributions != null) {
        List<TableData> data = new ArrayList<>(contributions.size());
        for (int i = 0; i < contributions.size(); i++) {
          final DataPoint[] pair = contributions.pairs().get(i);
          Double mza = pair[0] != null ? pair[0].getMZ() : null;
          Double intensitya = pair[0] != null ? pair[0].getIntensity() : null;
          Double mzb = pair[1] != null ? pair[1].getMZ() : null;
          Double intensityb = pair[1] != null ? pair[1].getIntensity() : null;

          data.add(new TableData(mza, intensitya, mzb, intensityb, contributions.match()[i],
              contributions.contributions()[i]));
        }

        tableNLMIrror.getItems().addAll(data);
        colContribution1.setSortType(SortType.DESCENDING);
        tableNLMIrror.getSortOrder().setAll(colContribution1);

        if (!tabs.contains(tabNeutralLoss)) {
          tabs.add(tabNeutralLoss);
        }
      }

    } else {
      lbNeutralLossStats.setText("");
    }

  }


  /**
   * Set scan and mirror scan and create chart
   */
  public void setScans(Scan scan, Scan mirror) {
    if (scan == null || mirror == null) {
      clearScans();
      return;
    }
    setScans(scan.getPrecursorMz(), ScanUtils.extractDataPoints(scan, true),
        mirror.getPrecursorMz(), ScanUtils.extractDataPoints(mirror, true));
  }

  public void clearScans() {
    tableMirror.getItems().clear();
    tableNLMIrror.getItems().clear();
    pnMirror.setCenter(null);
    pnNLMirror.setCenter(null);
  }

  public void setScans(Scan scan, Scan mirror, String labelA, String labelB) {
    setScans(scan, mirror);
  }

  /**
   * @param a upper spectrum in the mirror
   * @param b lower spectrum in the mirror
   * @return true if the two rows had MS2 spectra
   */
  public boolean setFeatureListRows(FeatureListRow a, FeatureListRow b) {
    Scan sa = a.getMostIntenseFragmentScan();
    Scan sb = b.getMostIntenseFragmentScan();
    if (sa == null || sb == null) {
      return false;
    }

    setScans(sa, sb);

    return true;
  }

  /**
   * Based on a data base match to a spectral library
   *
   * @param db
   */
  public void setScans(SpectralDBAnnotation db) {
    pnMirror.setCenter(null);
    pnNLMirror.setCenter(null);
    mirrorSpecrumPlot = MirrorChartFactory.createMirrorPlotFromSpectralDBPeakIdentity(db);
    pnMirror.setCenter(mirrorSpecrumPlot);
  }


  private void loadSpectra() {
    final String top = txtTop.getText();
    final String bottom = txtBottom.getText();
    loadGnpsLibrary(top, bottom);
  }


  public void openGnpsLibExample() {
//    tauro cholic acid
    txtTop.setText("CCMSLIB00005435561");
//    glycocholic acid
    txtBottom.setText("CCMSLIB00005435513");
//    alanine cholic acid
//    txtBottom.setText("CCMSLIB00005465895");
//    txtTop.setText("CCMSLIB00000579250");
//    txtBottom.setText("CCMSLIB00000579252");
  }

  private void loadGnpsLibrary(String id1, String id2) {
    try {
      final SpectralLibraryEntry top = GNPSUtils.accessLibraryOrUSISpectrum(id1);
      final SpectralLibraryEntry bottom = GNPSUtils.accessLibraryOrUSISpectrum(id2);

      setScans(top.getPrecursorMZ(), top.getDataPoints(), bottom.getPrecursorMZ(),
          bottom.getDataPoints());
    } catch (IOException e) {
      logger.log(Level.WARNING, "Could not access GNPS library spectrum." + e.getMessage(), e);
    }
  }

  public void openUSIExample1() {
    // Phenylalanine conjugated deoxycholic acid
    // Tyrosine conjugated deoxycholic acid putative [M-H2O+H]+
    txtTop.setText("mzspec:GNPS:GNPS-LIBRARY:accession:CCMSLIB00005716807");
    txtBottom.setText("mzspec:GNPS:GNPS-LIBRARY:accession:CCMSLIB00005467948");
  }

  public void openUSIExample2() {
    // Phenylalanine conjugated deoxycholic acid
    // Tyrosine conjugated deoxycholic acid putative
    txtTop.setText("mzspec:GNPS:GNPS-LIBRARY:accession:CCMSLIB00005716807");
    txtBottom.setText("mzspec:GNPS:GNPS-LIBRARY:accession:CCMSLIB00005467946");
  }

  @Override
  public boolean hasContent() {
    return !pnMirror.getChildren().isEmpty();
  }

  @Override
  public void setFeatureRows(final @NotNull List<? extends FeatureListRow> selectedRows) {
    if (selectedRows.size() >= 2) {
      setScans(selectedRows.get(0).getMostIntenseFragmentScan(),
          selectedRows.get(1).getMostIntenseFragmentScan());
    } else {
      clearScans();
    }
  }
}<|MERGE_RESOLUTION|>--- conflicted
+++ resolved
@@ -315,14 +315,10 @@
     }
 
     //modified cosine
-<<<<<<< HEAD
+    if (precursorMZA != null && precursorMZB != null) {
     cosine = ModifiedCosineSpectralNetworkingTask.createMS2SimModificationAware(mzTol, weights,
         dpsA, dpsB, 2, ModifiedCosineSpectralNetworkingTask.SIZE_OVERLAP, precursorMZA,
         precursorMZB);
-=======
-    if (precursorMZA != null && precursorMZB != null) {
-      cosine = SpectralNetworkingTask.createMS2SimModificationAware(mzTol, weights, dpsA, dpsB, 2,
-          SpectralNetworkingTask.SIZE_OVERLAP, precursorMZA, precursorMZB);
       if (cosine != null) {
         lbMirrorModifiedStats.setText(String.format(
             "modified=%1.3f; matched signals=%d; top/bottom: explained intensity=%1.3f/%1.3f; matched signals=%1.3f/%1.3f",
@@ -331,7 +327,6 @@
             cosine.overlap() / (double) cosine.sizeA()));
       }
     }
->>>>>>> 9cc0c92a
     if (cosine != null) {
 
       // get contributions of all data points
@@ -379,13 +374,8 @@
           cosine.overlap() / (double) cosine.sizeA()));
 
       // get contributions of all data points
-<<<<<<< HEAD
       final CosinePairContributions contributions = ModifiedCosineSpectralNetworkingTask.calculateModifiedCosineSimilarityContributions(
-          mzTol, weights, nlA, nlB, -1, -1);
-=======
-      final CosinePairContributions contributions = SpectralNetworkingTask.calculateModifiedCosineSimilarityContributions(
           mzTol, weights, nlA, nlB, null, null);
->>>>>>> 9cc0c92a
 
       if (contributions != null) {
         List<TableData> data = new ArrayList<>(contributions.size());
