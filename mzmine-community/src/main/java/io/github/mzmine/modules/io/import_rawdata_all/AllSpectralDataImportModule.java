--- conflicted
+++ resolved
@@ -44,7 +44,6 @@
 import io.github.mzmine.modules.io.import_rawdata_all.spectral_processor.processors.MassDetectorMsProcessor;
 import io.github.mzmine.modules.io.import_rawdata_all.spectral_processor.processors.SortByMzMsProcessor;
 import io.github.mzmine.modules.io.import_rawdata_bruker_baf.library.BafImportTask;
-import io.github.mzmine.modules.io.import_rawdata_bruker_baf.library.baf2sql.BafLib;
 import io.github.mzmine.modules.io.import_rawdata_bruker_tdf.TDFImportTask;
 import io.github.mzmine.modules.io.import_rawdata_bruker_tsf.TSFImportTask;
 import io.github.mzmine.modules.io.import_rawdata_icpms_csv.IcpMsCVSImportTask;
@@ -97,6 +96,30 @@
   // needs a storage for mass lists if advanced import with mass detection was selected but not supported for a MS file type
   private MemoryMapStorage storageMassLists = null;
 
+  @Override
+  public @NotNull String getName() {
+    return MODULE_NAME;
+  }
+
+  @NotNull
+  @Override
+  public String getDescription() {
+    return MODULE_DESCRIPTION;
+  }
+
+  @NotNull
+  @Override
+  public MZmineModuleCategory getModuleCategory() {
+    return MZmineModuleCategory.RAWDATAIMPORT;
+  }
+
+  @NotNull
+  @Override
+  public Class<? extends ParameterSet> getParameterSetClass() {
+    return AllSpectralDataImportParameters.class;
+  }
+
+
   /**
    * Define filters and processors for scans
    */
@@ -147,11 +170,7 @@
    */
   public static File validateBrukerPath(File f) {
     if (f.getParent().endsWith(".d") && (f.getName().endsWith(".d") || f.getName().endsWith(".tdf")
-<<<<<<< HEAD
         || f.getName().endsWith(".tsf") || f.getName().endsWith(".baf"))) {
-=======
-        || f.getName().endsWith(".tsf"))) {
->>>>>>> c0651c93
       return f.getParentFile();
     } else {
       return f;
@@ -190,29 +209,6 @@
     return false;
   }
 
-  @Override
-  public @NotNull String getName() {
-    return MODULE_NAME;
-  }
-
-  @NotNull
-  @Override
-  public String getDescription() {
-    return MODULE_DESCRIPTION;
-  }
-
-  @NotNull
-  @Override
-  public MZmineModuleCategory getModuleCategory() {
-    return MZmineModuleCategory.RAWDATAIMPORT;
-  }
-
-  @NotNull
-  @Override
-  public Class<? extends ParameterSet> getParameterSetClass() {
-    return AllSpectralDataImportParameters.class;
-  }
-
   @NotNull
   @Override
   public ExitCode runModule(final @NotNull MZmineProject project, @NotNull ParameterSet parameters,
@@ -292,28 +288,6 @@
       return ExitCode.ERROR;
     }
 
-<<<<<<< HEAD
-    final long numTdf = fileTypes.stream().filter(type -> type.equals(RawDataFileType.BRUKER_TDF))
-        .count();
-    final long numTsf = fileTypes.stream().filter(type -> type.equals(RawDataFileType.BRUKER_TSF))
-        .count();
-    final long numBaf = fileTypes.stream().filter(type -> type.equals(RawDataFileType.BRUKER_BAF))
-        .count();
-    if (numTdf > 0) {
-      TDFUtils.setDefaultNumThreads((int) (MZmineCore.getConfiguration().getPreferences()
-          .getParameter(MZminePreferences.numOfThreads).getValue() / numTdf));
-    }
-    if (numTsf > 0) {
-      TSFUtils.setDefaultNumThreads((int) (MZmineCore.getConfiguration().getPreferences()
-          .getParameter(MZminePreferences.numOfThreads).getValue() / numTsf));
-    }
-    if(numBaf > 0) {
-      BafLib.baf2sql_set_num_threads(Math.max((int) (MZmineCore.getConfiguration().getPreferences()
-          .getParameter(MZminePreferences.numOfThreads).getValue() / numBaf), 1));
-    }
-
-=======
->>>>>>> c0651c93
     for (int i = 0; i < fileNames.length; i++) {
       final File fileName = fileNames[i];
 
